import React from 'react';
import { observer } from 'mobx-react-lite';
import { ToastContainer } from 'react-toastify';
import { getUrlBase } from '@/components/shared';
import TransactionDetailsModal from '@/components/transaction-details';
import { api_base, ApiHelpers, ServerTime } from '@/external/bot-skeleton';
import { useStore } from '@/hooks/useStore';
import GTM from '@/utils/gtm';
import { setSmartChartsPublicPath } from '@deriv/deriv-charts';
import { Loader } from '@deriv-com/ui';
import Audio from '../components/audio';
import BlocklyLoading from '../components/blockly-loading';
import BotStopped from '../components/bot-stopped';
import BotBuilder from '../pages/bot-builder';
import Main from '../pages/main';
import './app.scss';
import 'react-toastify/dist/ReactToastify.css';
import '../components/bot-notification/bot-notification.scss';

const AppContent = observer(() => {
    const [is_loading, setIsLoading] = React.useState(true);
    const store = useStore();
    const { app, transactions, common, client } = store;
    const { showDigitalOptionsMaltainvestError } = app;

    const { recovered_transactions, recoverPendingContracts } = transactions;
    const is_subscribed_to_msg_listener = React.useRef(false);
    const init_api_interval = React.useRef(null);
    const msg_listener = React.useRef(null);

    const handleMessage = React.useCallback(
        ({ data }) => {
            if (data?.msg_type === 'proposal_open_contract' && !data?.error) {
                const { proposal_open_contract } = data;
                if (
                    proposal_open_contract?.status !== 'open' &&
                    !recovered_transactions?.includes(proposal_open_contract?.contract_id)
                ) {
                    recoverPendingContracts(proposal_open_contract);
                }
            }
        },
        [recovered_transactions, recoverPendingContracts]
    );

    React.useEffect(() => {
        setSmartChartsPublicPath(getUrlBase('/js/smartcharts/'));
    }, []);

    const checkIfApiInitialized = React.useCallback(() => {
        init_api_interval.current = setInterval(() => {
            if (api_base?.api) {
                clearInterval(init_api_interval.current);

                // Listen for proposal open contract messages to check
                // if there is any active contract from bot still running
                if (api_base?.api && !is_subscribed_to_msg_listener.current) {
                    is_subscribed_to_msg_listener.current = true;
                    msg_listener.current = api_base.api.onMessage()?.subscribe(handleMessage);
                }
            }
        }, 500);
    }, [handleMessage]);

    React.useEffect(() => {
        // Check until api is initialized and then subscribe to the api messages
        // Also we should only subscribe to the messages once user is logged in
        // And is not already subscribed to the messages
        if (!is_subscribed_to_msg_listener.current && client.is_logged_in) {
            checkIfApiInitialized();
        }
        return () => {
            if (is_subscribed_to_msg_listener.current && msg_listener.current) {
                is_subscribed_to_msg_listener.current = false;
                msg_listener.current.unsubscribe();
            }
        };
    }, [checkIfApiInitialized, client.is_logged_in, client.loginid]);

    React.useEffect(() => {
        showDigitalOptionsMaltainvestError(client, common);
        // eslint-disable-next-line react-hooks/exhaustive-deps
    }, [client.is_options_blocked, client.account_settings?.country_code, client.clients_country]);

    const init = () => {
<<<<<<< HEAD
        GTM.init(store);
        ServerTime.init(common);
        app.setDBotEngineStores(store);
=======
        GTM.init();
        ServerTime.init(common);
        app.setDBotEngineStores();
>>>>>>> 32139887
        ApiHelpers.setInstance(app.api_helpers_store);
    };

    const changeActiveSymbolLoadingState = () => {
        init();
        const { active_symbols } = ApiHelpers.instance;
        active_symbols.retrieveActiveSymbols(true).then(() => {
            setIsLoading(false);
        });
    };

    React.useEffect(() => {
        init();
        setIsLoading(true);
        if (!client.is_logged_in) {
            changeActiveSymbolLoadingState();
        }
        // eslint-disable-next-line react-hooks/exhaustive-deps
    }, []);

<<<<<<< HEAD
=======
    // use is_landing_company_loaded to know got details of accounts to identify should show an error or not
>>>>>>> 32139887
    React.useEffect(() => {
        if (client.is_logged_in && client.is_landing_company_loaded) {
            changeActiveSymbolLoadingState();
        }
        // eslint-disable-next-line react-hooks/exhaustive-deps
    }, [client.is_landing_company_loaded]);

    React.useEffect(() => {
        const onDisconnectFromNetwork = () => {
            setIsLoading(false);
        };
        window.addEventListener('offline', onDisconnectFromNetwork);
        return () => {
            window.removeEventListener('offline', onDisconnectFromNetwork);
        };
        // eslint-disable-next-line react-hooks/exhaustive-deps
    }, []);

    if (common?.error) return null;

    return is_loading ? (
        <Loader />
    ) : (
        <>
            <BlocklyLoading />
            <div className='bot-dashboard bot' data-testid='dt_bot_dashboard'>
                <Audio />
                <Main />
<<<<<<< HEAD
=======
                <NetworkToastPopup />
>>>>>>> 32139887
                <BotBuilder />
                <BotStopped />
                <TransactionDetailsModal />
                <ToastContainer limit={3} draggable={false} />
            </div>
        </>
    );
});

export default AppContent;<|MERGE_RESOLUTION|>--- conflicted
+++ resolved
@@ -83,15 +83,9 @@
     }, [client.is_options_blocked, client.account_settings?.country_code, client.clients_country]);
 
     const init = () => {
-<<<<<<< HEAD
-        GTM.init(store);
-        ServerTime.init(common);
-        app.setDBotEngineStores(store);
-=======
         GTM.init();
         ServerTime.init(common);
         app.setDBotEngineStores();
->>>>>>> 32139887
         ApiHelpers.setInstance(app.api_helpers_store);
     };
 
@@ -112,10 +106,7 @@
         // eslint-disable-next-line react-hooks/exhaustive-deps
     }, []);
 
-<<<<<<< HEAD
-=======
     // use is_landing_company_loaded to know got details of accounts to identify should show an error or not
->>>>>>> 32139887
     React.useEffect(() => {
         if (client.is_logged_in && client.is_landing_company_loaded) {
             changeActiveSymbolLoadingState();
@@ -144,10 +135,6 @@
             <div className='bot-dashboard bot' data-testid='dt_bot_dashboard'>
                 <Audio />
                 <Main />
-<<<<<<< HEAD
-=======
-                <NetworkToastPopup />
->>>>>>> 32139887
                 <BotBuilder />
                 <BotStopped />
                 <TransactionDetailsModal />
