/* eslint-disable simple-import-sort/imports */
import localForage from 'localforage';
import LZString from 'lz-string';
import { observer } from 'mobx-react-lite';
<<<<<<< HEAD
import { NOTIFICATION_TYPE } from '@/components/bot-notification/bot-notification-utils';
import { getSavedWorkspaces } from '@/external/bot-skeleton';
import { useStore } from '@/hooks/useStore';
import { localize } from '@/utils/tmp/dummy';
import { Dialog, Text } from '@deriv-com/ui';
import { TStrategy } from 'Types';
=======
import { Text } from '@deriv-com/ui';
import { TStrategy } from 'Types';
import { NOTIFICATION_TYPE } from '@/components/bot-notification/bot-notification-utils';
import { getSavedWorkspaces } from '@/external/bot-skeleton';
import { useStore } from '@/hooks/useStore';
import './delete-dialog.scss';
import Dialog from '@/components/shared_ui/dialog';
>>>>>>> 2f3c61c3

const DeleteDialog = observer(() => {
    const { load_modal, dashboard } = useStore();
    const {
        is_delete_modal_open,
        onToggleDeleteDialog,
        selected_strategy_id,
        setDashboardStrategies,
        setSelectedStrategyId,
        loadStrategyToBuilder,
        previewed_strategy_id,
        setPreviewedStrategyId,
        refreshStrategiesTheme,
        resetBotBuilderStrategy,
    } = load_modal;
    const { setOpenSettings } = dashboard;

    const resetStrategiesAfterDelete = async (deleted_strategy_id: string, updated_workspaces: Array<TStrategy>) => {
        if (updated_workspaces.length) {
            const current_previewed_strategy = updated_workspaces?.filter(
                (strategy: TStrategy) => strategy.id === previewed_strategy_id
            );
            if (selected_strategy_id === deleted_strategy_id) {
                setSelectedStrategyId(updated_workspaces?.[0]?.id);
                // Change bot builder strategy to the first strategy in the list
                await loadStrategyToBuilder(updated_workspaces?.[0]);
            }
            if (current_previewed_strategy.length) {
                setPreviewedStrategyId(previewed_strategy_id);
                setSelectedStrategyId(previewed_strategy_id);
            } else {
                setPreviewedStrategyId(updated_workspaces?.[0]?.id);
            }
            // Change preview strategy to the one that was previously previewed
            await refreshStrategiesTheme();
        } else {
            resetBotBuilderStrategy();
        }
    };

    const removeBotStrategy = async (strategy_id: string) => {
        const workspaces = await getSavedWorkspaces();
        const updated_workspaces = workspaces.filter(
            (strategy_from_workspace: TStrategy) => strategy_from_workspace.id !== strategy_id
        );
        setDashboardStrategies(updated_workspaces);
        // TODO: Need to move this to skeleton
        localForage.setItem('saved_workspaces', LZString.compress(JSON.stringify(updated_workspaces)));
        await resetStrategiesAfterDelete(strategy_id, updated_workspaces);
        onToggleDeleteDialog(false);
    };

    return (
        <div>
            <Dialog
                title='Delete bot'
                is_visible={is_delete_modal_open}
                confirm_button_text='Yes, delete'
                onConfirm={() => {
                    removeBotStrategy(selected_strategy_id);
                    onToggleDeleteDialog(false);
                    setOpenSettings(NOTIFICATION_TYPE.BOT_DELETE);
                }}
                cancel_button_text='No'
                onCancel={() => {
                    onToggleDeleteDialog(false);
                }}
                is_mobile_full_width={false}
                className={'dc-dialog__delete-strategy--delete'}
                has_close_icon
            >
                <div>
                    <Text color='prominent' line_height='s' size='xs'>
                        Your bot will be permanently deleted when you hit
                        <strong> Yes, delete.</strong>
                    </Text>
                </div>
                <div>
                    <Text color='prominent' line_height='xl' size='xs'>
                        Are you sure you want to delete it?
                    </Text>
                </div>
            </Dialog>
        </div>
    );
});

export default DeleteDialog;<|MERGE_RESOLUTION|>--- conflicted
+++ resolved
@@ -2,14 +2,6 @@
 import localForage from 'localforage';
 import LZString from 'lz-string';
 import { observer } from 'mobx-react-lite';
-<<<<<<< HEAD
-import { NOTIFICATION_TYPE } from '@/components/bot-notification/bot-notification-utils';
-import { getSavedWorkspaces } from '@/external/bot-skeleton';
-import { useStore } from '@/hooks/useStore';
-import { localize } from '@/utils/tmp/dummy';
-import { Dialog, Text } from '@deriv-com/ui';
-import { TStrategy } from 'Types';
-=======
 import { Text } from '@deriv-com/ui';
 import { TStrategy } from 'Types';
 import { NOTIFICATION_TYPE } from '@/components/bot-notification/bot-notification-utils';
@@ -17,7 +9,7 @@
 import { useStore } from '@/hooks/useStore';
 import './delete-dialog.scss';
 import Dialog from '@/components/shared_ui/dialog';
->>>>>>> 2f3c61c3
+
 
 const DeleteDialog = observer(() => {
     const { load_modal, dashboard } = useStore();
