import { useEffect } from 'react';
import classNames from 'classnames';
import { Field, Form, Formik } from 'formik';
import { observer } from 'mobx-react-lite';
<<<<<<< HEAD
=======

import { Text } from '@deriv-com/ui';

import Button from '@/components/shared_ui/button';
import Input from '@/components/shared_ui/input';
>>>>>>> 2f3c61c3
import MobileFullPageModal from '@/components/shared_ui/mobile-full-page-modal';
import Modal from '@/components/shared_ui/modal';
import RadioGroup from '@/components/shared_ui/radio-group';
import ThemedScrollbars from '@/components/shared_ui/themed-scrollbars';
import { config, save_types } from '@/external/bot-skeleton';
import { useStore } from '@/hooks/useStore';
import { Icon, localize } from '@/utils/tmp/dummy';
import { Button, Input, Modal, Text } from '@deriv-com/ui';
import IconRadio from './icon-radio';

type TSaveModalForm = {
    bot_name: string;
    button_status: number;
    google_drive_connected?: boolean;
    is_authorised: boolean;
    is_mobile?: boolean;
    is_onscreen_keyboard_active?: boolean;
    is_save_modal_open?: boolean;
    icon?: string;
    text?: string;
    onConfirmSave: () => void;
    onDriveConnect: () => void;
    toggleSaveModal: () => void;
    setCurrentFocus: () => void;
    validateBotName: () => void;
};

const SaveModalForm = ({
    bot_name,
    button_status,
    is_authorised,
    onConfirmSave,
    onDriveConnect,
    validateBotName,
    toggleSaveModal,
    is_mobile,
    is_onscreen_keyboard_active,
    setCurrentFocus,
}: TSaveModalForm) => (
    <Formik
        initialValues={{
            is_local: true,
            save_as_collection: false,
            bot_name: bot_name === config.default_file_name ? '' : bot_name,
        }}
        validate={validateBotName}
        onSubmit={onConfirmSave}
    >
        {({ values: { is_local }, setFieldValue, touched, errors }) => {
            const content_height = !is_mobile ? '500px' : `calc(100%)`;
            return (
                <ThemedScrollbars height={content_height} autohide>
                    <Form className={classNames({ 'form--active-keyboard': is_onscreen_keyboard_active })}>
                        <div className='modal__content'>
                            <Text size='xs' LineHeight='lg'>
                                {localize(
                                    'Enter your bot name, choose to save on your computer or Google Drive, and hit '
                                )}
                                <strong>{localize('Save.')}</strong>
                            </Text>
                            <div className='modal__content-row'>
                                <Field name='bot_name'>
                                    {({ field }) => (
                                        <Input
                                            className='save-type__input'
                                            type='text'
                                            placeholder={localize('Untitled Strategy')}
                                            error={touched[field.name] && errors[field.name]}
                                            label={localize('Bot name')}
                                            onFocus={e => setCurrentFocus(e.currentTarget.name)}
                                            onBlur={() => setCurrentFocus(null)}
                                            {...field}
                                        />
                                    )}
                                </Field>
                            </div>
                            <div className='modal__content-row'>
                                <RadioGroup
                                    className='radio-group__save-type'
                                    name='is_local'
                                    selected={() => {
                                        if (is_authorised && !is_local) return save_types.GOOGLE_DRIVE;
                                        return save_types.LOCAL;
                                    }}
                                    onToggle={() => setFieldValue('is_local', !is_local)}
                                >
                                    <RadioGroup.Item
                                        id='local'
                                        label={
                                            <IconRadio
                                                text={localize('Local')}
                                                icon={<Icon icon={is_mobile ? 'IcLocal' : 'IcMyComputer'} size={48} />}
                                            />
                                        }
                                        value={save_types.LOCAL}
                                    />
                                    <RadioGroup.Item
                                        id='drive'
                                        label={
                                            <IconRadio
                                                text={'Google Drive'}
                                                icon={<Icon icon={'IcGoogleDrive'} size={48} />}
                                                google_drive_connected={is_authorised}
                                                onDriveConnect={onDriveConnect}
                                            />
                                        }
                                        value={save_types.GOOGLE_DRIVE}
                                        disabled={!is_authorised}
                                        className={classNames({
                                            'dc-radio-group__item-disabled': !is_authorised,
                                        })}
                                    />
                                </RadioGroup>
                            </div>
                            {/* removed this from the save modal popup because it is not there in the design */}
                            {/* <>
                                <Field name='save_as_collection'>
                                    {({ field }) => (
                                        <Checkbox
                                            onChange={() => setFieldValue('save_as_collection', !save_as_collection)}
                                            defaultChecked={save_as_collection}
                                            label={
                                                <Text size='xs' LineHeight='sm' weight='bold'>
                                                    <Localize i18n_default_text='Save as collection' />
                                                </Text>
                                            }
                                            classNameLabel='save-type__checkbox-text'
                                            {...field}
                                        />
                                    )}
                                </Field>
                                <div className='save-type__checkbox-description'>
                                    {localize(
                                        'Enabling this allows you to save your blocks as one collection which can be easily integrated into other bots.'
                                    )}
                                </div>
                            </> */}
                        </div>
                        <div
                            className={classNames('modal__footer', {
                                'modal__footer--active-keyboard': is_onscreen_keyboard_active,
                            })}
                        >
                            <Button
                                type='button'
                                className='modal__footer--button'
                                text={localize('Cancel')}
                                onClick={toggleSaveModal}
                                secondary
                            />
                            <Button
                                className='modal__footer--button'
                                type='submit'
                                is_loading={button_status === 1}
                                is_submit_success={button_status === 2}
                                text={localize('Save')}
                                primary
                            />
                        </div>
                    </Form>
                </ThemedScrollbars>
            );
        }}
    </Formik>
);
const SaveModal = observer(() => {
    const { save_modal, google_drive, dashboard, load_modal } = useStore();
    const { ui } = useStore();
    const { dashboard_strategies } = load_modal;
    const {
        button_status,
        bot_name,
        is_save_modal_open,
        onConfirmSave,
        onDriveConnect,
        toggleSaveModal,
        updateBotName,
        validateBotName,
    } = save_modal;
    const { is_authorised } = google_drive;
    const { is_onscreen_keyboard_active, setCurrentFocus, is_mobile } = ui;
    const { active_tab } = dashboard;

    useEffect(() => {
        if (active_tab === 1) {
            updateBotName(dashboard_strategies?.[0]?.name ?? '');
        }
    }, [active_tab, dashboard_strategies, updateBotName]);

    return is_mobile ? (
        <MobileFullPageModal
            is_modal_open={is_save_modal_open}
            className='save-modal__wrapper'
            header={localize('Save strategy')}
            onClickClose={toggleSaveModal}
            height_offset='80px'
            page_overlay
        >
            <SaveModalForm
                bot_name={bot_name}
                button_status={button_status}
                is_authorised={is_authorised}
                onConfirmSave={onConfirmSave}
                onDriveConnect={onDriveConnect}
                validateBotName={validateBotName}
                toggleSaveModal={toggleSaveModal}
                is_mobile={is_mobile}
                is_onscreen_keyboard_active={is_onscreen_keyboard_active}
                setCurrentFocus={setCurrentFocus}
            />
        </MobileFullPageModal>
    ) : (
        <Modal
            title={localize('Save Strategy')}
            className='modal--save'
            width='32.8rem'
            height='50rem'
            is_open={is_save_modal_open}
            toggleModal={toggleSaveModal}
        >
            <SaveModalForm
                bot_name={bot_name}
                button_status={button_status}
                is_authorised={is_authorised}
                onConfirmSave={onConfirmSave}
                onDriveConnect={onDriveConnect}
                validateBotName={validateBotName}
                toggleSaveModal={toggleSaveModal}
                setCurrentFocus={setCurrentFocus}
            />
        </Modal>
    );
});

export default SaveModal;<|MERGE_RESOLUTION|>--- conflicted
+++ resolved
@@ -2,14 +2,9 @@
 import classNames from 'classnames';
 import { Field, Form, Formik } from 'formik';
 import { observer } from 'mobx-react-lite';
-<<<<<<< HEAD
-=======
-
 import { Text } from '@deriv-com/ui';
-
 import Button from '@/components/shared_ui/button';
 import Input from '@/components/shared_ui/input';
->>>>>>> 2f3c61c3
 import MobileFullPageModal from '@/components/shared_ui/mobile-full-page-modal';
 import Modal from '@/components/shared_ui/modal';
 import RadioGroup from '@/components/shared_ui/radio-group';
@@ -17,7 +12,6 @@
 import { config, save_types } from '@/external/bot-skeleton';
 import { useStore } from '@/hooks/useStore';
 import { Icon, localize } from '@/utils/tmp/dummy';
-import { Button, Input, Modal, Text } from '@deriv-com/ui';
 import IconRadio from './icon-radio';
 
 type TSaveModalForm = {
