import React from 'react';
import classnames from 'classnames';
import { observer } from 'mobx-react-lite';
<<<<<<< HEAD
=======

import Button from '@/components/shared_ui/button';
>>>>>>> 2f3c61c3
import StaticUrl from '@/components/shared_ui/static-url';
import { useStore } from '@/hooks/useStore';
import { Icon, Localize, localize } from '@/utils/tmp/dummy';
import { Button } from '@deriv-com/ui';

const GoogleDrive = observer(() => {
    const { ui, google_drive, load_modal } = useStore();
    const { is_authorised } = google_drive;
    const { is_open_button_loading, onDriveConnect, onDriveOpen } = load_modal;
    const { is_mobile } = ui;

    return (
        <div className='load-strategy__container' data-testid='dt_google_drive'>
            <div className='load-strategy__google-drive'>
                <Icon
                    icon={'IcGoogleDrive'}
                    className={classnames('load-strategy__google-drive-icon', {
                        'load-strategy__google-drive-icon--disabled': !is_authorised,
                    })}
                    size={is_mobile ? 96 : 128}
                />
                <div className='load-strategy__google-drive-connected-text'>
                    {is_authorised ? (
                        <Localize i18n_default_text='You are connected to Google Drive' />
                    ) : (
                        'Google Drive'
                    )}
                </div>
                {is_authorised ? (
                    <Button.Group>
                        <Button text={localize('Disconnect')} onClick={onDriveConnect} has_effect secondary large />
                        <Button
                            text={localize('Open')}
                            onClick={() => {
                                onDriveOpen();
                            }}
                            is_loading={is_open_button_loading}
                            has_effect
                            primary
                            large
                        />
                    </Button.Group>
                ) : (
                    <React.Fragment>
                        <div className='load-strategy__google-drive-terms'>
                            <div className='load-strategy__google-drive-text'>
                                <Localize i18n_default_text="To import your bot from your Google Drive, you'll need to sign in to your Google account." />
                            </div>
                            <div className='load-strategy__google-drive-text'>
                                <Localize
                                    i18n_default_text='To know how Google Drive handles your data, please review Deriv’s <0>Privacy policy.</0>'
                                    components={[
                                        <StaticUrl
                                            key={0}
                                            className='link'
                                            href='tnc/security-and-privacy.pdf'
                                            is_document
                                        />,
                                    ]}
                                />
                            </div>
                        </div>
                        <Button text={localize('Sign in')} onClick={onDriveConnect} has_effect primary large />
                    </React.Fragment>
                )}
            </div>
        </div>
    );
});

export default GoogleDrive;<|MERGE_RESOLUTION|>--- conflicted
+++ resolved
@@ -1,15 +1,10 @@
 import React from 'react';
 import classnames from 'classnames';
 import { observer } from 'mobx-react-lite';
-<<<<<<< HEAD
-=======
-
 import Button from '@/components/shared_ui/button';
->>>>>>> 2f3c61c3
 import StaticUrl from '@/components/shared_ui/static-url';
 import { useStore } from '@/hooks/useStore';
 import { Icon, Localize, localize } from '@/utils/tmp/dummy';
-import { Button } from '@deriv-com/ui';
 
 const GoogleDrive = observer(() => {
     const { ui, google_drive, load_modal } = useStore();
