--- conflicted
+++ resolved
@@ -124,20 +124,6 @@
     }
 
     .notification {
-<<<<<<< HEAD
-        display: flex;
-        border-radius: 4px;
-        width: 100%;
-        max-width: 40rem;
-        padding: 1.6rem;
-        color: var(--text-prominent);
-        overflow: hidden;
-        transition:
-            transform 0.25s ease,
-            opacity 0.25s linear;
-
-=======
->>>>>>> 9f559c79
         --notification-icon-color: rgb(44 154 255 / 8%);
 
         position: relative;
