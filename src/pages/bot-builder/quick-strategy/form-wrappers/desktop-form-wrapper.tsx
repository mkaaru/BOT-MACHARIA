--- conflicted
+++ resolved
@@ -5,19 +5,9 @@
 import Text from '@/components/shared_ui/text';
 import ThemedScrollbars from '@/components/shared_ui/themed-scrollbars';
 import { useStore } from '@/hooks/useStore';
-<<<<<<< HEAD
 import { LegacyClose1pxIcon } from '@deriv/quill-icons/Legacy';
-import { Localize } from '@deriv-com/translations';
-import {
-    rudderStackSendQsEditStrategyEvent,
-    rudderStackSendQsSelectedTabEvent,
-} from '../../../../analytics/rudderstack-quick-strategy';
-import { getQsActiveTabString } from '../../../../analytics/utils';
-=======
-import { Icon } from '@/utils/tmp/dummy';
 import { localize } from '@deriv-com/translations';
-import { rudderStackSendQsEditStrategyEvent } from '../analytics/rudderstack-quick-strategy';
->>>>>>> 7d650675
+import { rudderStackSendQsEditStrategyEvent } from '../../../../analytics/rudderstack-quick-strategy';
 import { STRATEGIES } from '../config';
 import { TFormData, TFormValues } from '../types';
 import QSStepper from './qs-stepper';
@@ -44,18 +34,18 @@
     <>
         <div className='qs__selected-options'>
             <div className='qs__selected-options__item'>
-                <Text size='xs' line_height='s'>
+                <Text size='xs' lineHeight='s'>
                     {localize('Trade type')}
                 </Text>
-                <Text size='xs' weight='bold' line_height='s'>
+                <Text size='xs' weight='bold' lineHeight='s'>
                     {selected_trade_type}
                 </Text>
             </div>
             <div className='qs__selected-options__item'>
-                <Text size='xs' line_height='s'>
+                <Text size='xs' lineHeight='s'>
                     {localize('Strategy')}
                 </Text>
-                <Text size='xs' weight='bold' line_height='s'>
+                <Text size='xs' weight='bold' lineHeight='s'>
                     {selected_startegy_label}
                 </Text>
             </div>
@@ -64,12 +54,6 @@
     </>
 );
 
-<<<<<<< HEAD
-    const onChangeStrategy = (strategy: string) => {
-        setSelectedStrategy(strategy);
-        setActiveTab('TRADE_PARAMETERS');
-    };
-=======
 const FormWrapper = observer(
     ({
         children,
@@ -84,43 +68,22 @@
         const { quick_strategy } = useStore();
         const { selected_strategy, onSubmit, is_stop_bot_dialog_open } = quick_strategy;
         const { handleSubmit } = useQsSubmitHandler();
->>>>>>> 7d650675
 
         const selected_startegy_label = STRATEGIES()[selected_strategy as keyof typeof STRATEGIES].label;
         const is_selected_strategy_step = current_step === QsSteps.StrategySelect;
 
-<<<<<<< HEAD
-    const onEdit = async () => {
-        await setFieldValue('action', 'EDIT');
-        validateForm();
-        submitForm().then((form_data: TFormData | void) => {
-            if (isValid && form_data) {
-                rudderStackSendQsEditStrategyEvent({
-                    form_values: values,
-                    selected_strategy,
-                    quick_strategy_tab: getQsActiveTabString(activeTab),
-                });
-                onSubmit(form_data); // true to load and run the bot
-=======
         React.useEffect(() => {
             if (isValid && current_step === QsSteps.StrategyVerified) {
                 setCurrentStep(QsSteps.StrategyCompleted);
->>>>>>> 7d650675
             }
             if (!isValid && current_step === QsSteps.StrategyCompleted) {
                 setCurrentStep(QsSteps.StrategyVerified);
             }
         }, [isValid, current_step]);
 
-<<<<<<< HEAD
-    const onRun = () => {
-        handleSubmit();
-    };
-=======
         React.useEffect(() => {
             validateForm();
         }, [selected_strategy, validateForm]);
->>>>>>> 7d650675
 
         const onEdit = async () => {
             await setFieldValue('action', 'EDIT');
@@ -201,7 +164,7 @@
                                     }
                                 }}
                             >
-                                <Icon icon='IcCross' />
+                                <LegacyClose1pxIcon height='20px' width='20px' />
                             </span>
                         </div>
                     </div>
