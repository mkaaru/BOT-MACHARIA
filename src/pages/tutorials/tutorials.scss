@use 'components/shared/styles/mixins' as *;

.tutorials-wrap {
    %no-search {
        display: flex;
        justify-content: center;
        width: 100%;
        word-break: break-all;
    }

    .dc-dialog {
        &__dialog {
            width: 80vw;
            height: 80vh;
            max-width: unset;
            max-height: unset;
            padding: 0;
            border-radius: 0;
            position: relative;
            z-index: 1;

            @include mobile {
                width: 94%;
                height: auto;
                max-height: 80%;
            }
        }

        &__header-wrapper {
            &--end {
                position: absolute;
                top: 0;
                padding: 0.8rem;
                z-index: 90;
            }
        }

        &__content {
            max-width: unset;
            margin-bottom: 0;
            height: 100%;
        }

        &__footer {
            display: none;
        }
    }

    &--placeholder {
        width: 28rem;
    }

    &--tour {
        cursor: pointer;
    }

    &__group {
        margin-bottom: 5.2rem;

        &__guides {
            display: flex;
            margin-top: 2.4rem;

            @include mobile {
                display: unset;
            }
        }

        &__title {
            @include mobile {
                margin-bottom: 1.4rem;
            }
        }

        &__nosearch {
            @extend %no-search;
        }

        &__cards {
            display: flex;
            text-align: center;
            flex-direction: column;
            margin-inline-end: 2.4rem;

            @include mobile {
                flex-direction: row;
                width: auto;

                span {
                    text-align: start;
                    width: 100%;
                }
            }
        }

        @include mobile {
            flex-direction: column;
            margin-bottom: 2.2rem;
        }

        &:last-child {
            margin-bottom: 0;
        }
    }

    &__placeholder {
        @include flex-center;

        background: var(--checkbox-disabled-grey);
        margin-bottom: 0.8rem;
        height: 16rem;
        width: 28rem;
        background-size: 100% 100%;

        &__description {
            width: 28rem;

            @include mobile {
                text-align: start;
                width: calc(100% - 14.8rem);
            }
        }

        @include mobile {
            height: 8.7rem;
            width: 14.8rem;
            margin: 0 0.8rem 0.8rem 0;
        }

        &__tours {
            height: 13.5rem;
            background-size: contain;
            margin: 0 0.8rem 0.8rem 0;
            width: 21.5rem;
            cursor: pointer;

            @include mobile {
                height: 8.7rem;
                width: 14.8rem;
            }
        }

        &__button-group {
            @include flex-center;

<<<<<<< HEAD
            padding: 1.6rem 3.2rem;
=======
            width: 20rem;
            height: 7rem;
>>>>>>> 41266e8f
            border-radius: 1rem;
            cursor: pointer;
            background-color: rgb(0 0 0 / 50%);

            &--play {
                filter: invert(1);
            }

            @include mobile {
                padding: 0.8rem 1.6rem;
            }
        }

        &--disabled {
            pointer-events: none;
        }
    }
}

.faq {
    &__wrapper {
        overflow: auto;
        padding-bottom: 18px;

        &__nosearch {
            @extend %no-search;
        }

        &__content {
            width: 85%;

            @include mobile {
                width: 100%;
            }
        }

        .dc-accordion {
            &__item {
                border: unset;
                border-bottom: 0.1rem solid var(--general-section-1);

                &:last-child {
                    margin-bottom: 2rem;
                }

                &-header {
                    @include flex-center(space-between);
                }

                &-content {
                    .loss-control {
                        width: 80%;

                        @include mobile {
                            width: 100%;
                        }
                    }

                    img {
                        width: 45%;
                    }

                    @include mobile {
                        width: 100%;

                        img {
                            width: 100%;
                        }
                    }
                }
            }
        }

        &__header {
            margin: 0 0 1rem 0.5rem;
        }
    }
}

.tour-dialog {
    transition: unset;

    .dc-dialog__dialog {
        transform: unset;
        opacity: unset;
        transition: unset;

        @include mobile {
            width: 90vw;
            padding: 1.6rem;
        }

        @include tablet {
            width: 90vw;
            padding: 1.6rem;
        }
    }

    .dc-dialog__content {
        &__header {
            text-align: start;
            margin-bottom: 2.4rem;
        }

        &__description {
            text-align: start;

            &__text {
                margin-bottom: 1.6rem;
            }
        }
    }

    .dc-dialog__footer {
        @include mobile {
            display: flex;
            flex-direction: column;
            height: unset;
            align-content: flex-end;

            button {
                &:first-child {
                    margin-bottom: unset;
                    margin-inline-end: 0.8rem;
                }
            }
        }
    }
}

.tutorials-wrapper {
    width: 100%;
    background: var(--general-main-1);

    .dc-tabs {
        &__wrapper {
            padding: 1.6rem 0.8rem;

            &__group {
                @include flex-center;

                width: 22.5rem;
                position: relative;
                padding: 1.6rem 0.8rem;
                z-index: 1;

                .search-icon {
                    cursor: pointer;
                    position: absolute;
                    inset-inline-start: 1.8rem;
                    z-index: 1;
                }

                .close-icon {
                    cursor: pointer;
                    position: absolute;
                    inset-inline-end: 1.5rem;
                    z-index: 1;
                }

                &__search-input {
                    width: 100%;
                    height: 3.2rem;
                    border-radius: 8px;
                    outline: none;
                    background-color: var(--general-main-1);
                    font-size: 1.4rem;
                    padding: 0 3.6rem;
                    border: solid 1px var(--border-normal);
                    color: var(--text-general);

                    &::placeholder {
                        opacity: 0.4;
                    }

                    &:focus {
                        border-color: var(--text-general);
                    }

                    @include mobile {
                        width: 100%;
                        margin-inline: 17px 0;
                        height: 4rem;
                        padding-inline-start: 13px;
                    }
                }
            }

            .dc-tabs {
                .tutorials-search {
                    .faq__wrapper {
                        height: unset;
                    }
                }

                &__content {
                    margin: -6.5rem 2.4rem;
                    width: 100%;
                    max-height: calc(100vh - 20rem);
                    overflow: auto;

                    .tutorials-wrap {
                        margin-bottom: 3rem;
                    }

                    &--no-result {
                        @include flex-center(flex-start);

                        flex-direction: column;
                        height: 100vh;
                        margin: unset;

                        svg {
                            margin-bottom: 2.4rem;
                        }

                        &__title,
                        &__content {
                            margin-bottom: 0.8rem;
                            word-break: break-word;
                            text-align: center;
                        }
                    }
                }

                &--top {
                    display: flex;

                    @include mobile {
                        height: calc(100vh - 22rem);
                    }
                }

                &__list {
                    width: 22.5rem;
                    display: flex;
                    flex-direction: column;
                    padding: 0 0.8rem;

                    &--border-bottom {
                        padding: 0 0.8rem;
                        height: 100vh;

                        li {
                            white-space: unset;
                            text-align: start;
                            line-height: normal;
                        }

                        &:first-child {
                            margin-top: -7.2rem;
                        }

                        .tutorials-guide:nth-child(1),
                        .tutorials-faq:nth-child(2),
                        .tutorials-qs-guide:nth-child(3) {
                            background-color: var(--sidebar-tab);
                            border-radius: 0.4rem 0.4rem 0 0;
                            transition: all 0.6s;
                            font-weight: bold;
                            pointer-events: none;
                        }
                    }
                }

                &__item {
                    width: 100% !important;

                    &--top {
                        &:first-child {
                            margin-top: 7.5rem;
                        }

                        &:nth-last-child(2) {
                            display: none;
                        }
                    }

                    &--tutorials {
                        display: flex;
                        justify-content: flex-start;
                        padding: 0 1.6rem;
                    }
                }

                &__active {
                    background-color: var(--sidebar-tab);
                    border-radius: 0.4rem 0.4rem 0 0;
                    transition: all 0.6s;
                }
            }
        }
    }
}

.tutorials-mobile {
    padding: 1.6rem;
<<<<<<< HEAD
    overflow: hidden auto;
=======
    overflow-x: hidden;
    overflow-y: auto;
>>>>>>> 41266e8f

    &__select {
        height: 4rem;
        margin-bottom: 1.5rem;

        @include flex-center;

        @include mobile {
            .dc-select-native {
                position: relative;
                margin-inline-end: 17px;
                transition: all 0.3s;
            }

            &--show-search {
                .dc-select-native {
                    width: 0;
                    margin: 0;
                    visibility: hidden;
                }

                .dc-tabs__wrapper__group__search-input {
                    width: 100%;
                }

                .arrow-left-bold {
                    display: block;
                }

                .close-icon {
                    display: block;
                    cursor: pointer;
                    position: absolute;
                    inset-inline-end: 2.5rem;
                    z-index: 1;
                }

                .dc-select-native__display,
                .dc-select-native__picker,
                .search-icon {
                    display: none;
                }
            }

            &--hide-search {
                .dc-tabs__wrapper__group__search-input {
                    width: 0;
                    display: none;
                }

                .arrow-left-bold,
                .close-icon {
                    display: none;
                }

                .search-icon {
                    display: block;
                }
            }
        }
    }

    &__guide,
    &__faq,
    &__qs-guide,
    &__search {
        @include mobile {
            height: calc(var(--vh) - 280px);
            overflow: auto;

            .tutorials-wrap {
                margin-bottom: 2rem;
            }
        }
    }

    &__search {
        @include mobile {
            .tutorials-wrap,
            .faq__wrapper {
                overflow: unset;
            }
        }
    }
}<|MERGE_RESOLUTION|>--- conflicted
+++ resolved
@@ -143,12 +143,7 @@
         &__button-group {
             @include flex-center;
 
-<<<<<<< HEAD
             padding: 1.6rem 3.2rem;
-=======
-            width: 20rem;
-            height: 7rem;
->>>>>>> 41266e8f
             border-radius: 1rem;
             cursor: pointer;
             background-color: rgb(0 0 0 / 50%);
@@ -446,12 +441,7 @@
 
 .tutorials-mobile {
     padding: 1.6rem;
-<<<<<<< HEAD
     overflow: hidden auto;
-=======
-    overflow-x: hidden;
-    overflow-y: auto;
->>>>>>> 41266e8f
 
     &__select {
         height: 4rem;
