import { useMemo } from 'react';
import React from 'react';
import classNames from 'classnames';
import clsx from 'clsx';
import { observer } from 'mobx-react-lite';
import { CurrencyIcon } from '@/components/currency/currency-icon';
import { getDecimalPlaces, standalone_routes } from '@/components/shared';
import Popover from '@/components/shared_ui/popover';
import { api_base } from '@/external/bot-skeleton';
import useActiveAccount from '@/hooks/api/account/useActiveAccount';
import { useOauth2 } from '@/hooks/auth/useOauth2';
import { useApiBase } from '@/hooks/useApiBase';
import { useStore } from '@/hooks/useStore';
import { LegacyDerivIcon, LegacyLogout1pxIcon } from '@deriv/quill-icons/Legacy';
import { Localize, localize } from '@deriv-com/translations';
import { AccountSwitcher as UIAccountSwitcher, Button, Divider, Text } from '@deriv-com/ui';

type TModifiedAccount = ReturnType<typeof useApiBase>['accountList'][number] & {
    balance: string;
    currencyLabel: string;
    icon: React.ReactNode;
    isVirtual: boolean;
    isActive: boolean;
    loginid: number;
    currency: string;
};
type TAccountSwitcherProps = {
    isVirtual?: boolean;
    modifiedAccountList: TModifiedAccount[];
    switchAccount: (loginId: number) => void;
    modifiedCRAccountList?: TModifiedAccount[];
    modifiedMFAccountList?: TModifiedAccount[];
    activeLoginId?: string;
};

type TAccountSwitcher = {
    activeAccount: ReturnType<typeof useActiveAccount>['data'];
};

const tabs_labels = {
    demo: localize('Demo'),
    real: localize('Real'),
};

const no_account = {
    currency: ' ',
    currencyLabel: 'Options & Multipliers',
    is_virtual: 1,
    loginid: '',
    is_disabled: false,
    balance: '',
    icon: <LegacyDerivIcon width={24} height={24} />,
    isActive: false,
    isVirtual: true,
};

const NoEuAccounts = ({ isVirtual, tabs_labels }) => {
    return (
        <UIAccountSwitcher.AccountsPanel
            isOpen
            title={localize('Non-Eu Deriv Accounts')}
            className='account-switcher-panel'
            key={!isVirtual ? tabs_labels?.demo?.toLowerCase() : tabs_labels?.real?.toLowerCase()}
        >
            <div className='account-switcher-panel__no-eu-accounts'>
                <UIAccountSwitcher.AccountsItem account={no_account} onSelectAccount={() => {}} />
                <Button
                    id='add-button'
                    className='add-button'
                    onClick={() => location.replace(standalone_routes.traders_hub)}
                >
                    <Localize i18n_default_text='Add' />
                </Button>
            </div>
        </UIAccountSwitcher.AccountsPanel>
    );
};

const RenderAccountItems = ({
    isVirtual,
    modifiedAccountList,
    modifiedCRAccountList,
    modifiedMFAccountList,
    switchAccount,
    activeLoginId,
}: TAccountSwitcherProps) => {
    const { client } = useStore();

    const show_manage_button = client?.loginid?.includes('CR') || client?.loginid?.includes('MF');

    const account_switcher_title_non_eu =
        modifiedMFAccountList?.length === 0 ? localize('Deriv accounts') : localize('Non-Eu Deriv accounts');
    const account_switcher_title_eu = modifiedMFAccountList
        ? localize('Eu Deriv accounts')
        : localize('Deriv accounts');
    const { oAuthLogout } = useOauth2({ handleLogout: async () => client.logout() });

    if (isVirtual) {
        return (
            <>
                <UIAccountSwitcher.AccountsPanel
                    isOpen
                    title={localize('Deriv accounts')}
                    className='account-switcher-panel'
                    key={tabs_labels.demo.toLowerCase()}
                >
                    {modifiedAccountList
                        ?.filter(account => account.is_virtual)
                        .map(account => (
                            <span
                                className={clsx('account-switcher__item', {
                                    'account-switcher__item--disabled': account.is_disabled,
                                })}
                                key={account.loginid}
                            >
                                <UIAccountSwitcher.AccountsItem
                                    account={account}
                                    onSelectAccount={() => {
                                        if (!account.is_disabled) switchAccount(account.loginid);
                                    }}
                                    onResetBalance={
                                        isVirtual && activeLoginId === account.loginid
                                            ? () => {
                                                  api_base?.api?.send({
                                                      topup_virtual: 1,
                                                  });
                                              }
                                            : undefined
                                    }
                                />
                            </span>
                        ))}
                </UIAccountSwitcher.AccountsPanel>
                <Divider color='var(--du-general-active)' height='2px' />
                <div className='account-switcher-footer'>
                    <UIAccountSwitcher.TradersHubLink href={standalone_routes.traders_hub}>
                        {localize(`Looking for CFD accounts? Go to Trader's Hub`)}
                    </UIAccountSwitcher.TradersHubLink>
                    <Divider color='var(--du-general-active)' height='2px' />
                    <UIAccountSwitcher.Footer>
                        <></>
                        <div id='dt_logout_button' className='deriv-account-switcher__logout' onClick={oAuthLogout}>
                            <Text
                                color='prominent'
                                size='xs'
                                align='left'
                                className='deriv-account-switcher__logout-text'
                            >
                                {localize('Log out')}
                            </Text>
                            <LegacyLogout1pxIcon
                                iconSize='xs'
                                fill='var(--text-general)'
                                className='icon-general-fill-path'
                            />
                        </div>
                    </UIAccountSwitcher.Footer>
                </div>
            </>
        );
    }

    return (
        <>
<<<<<<< HEAD
            <UIAccountSwitcher.AccountsPanel
                isOpen
                title={localize('Deriv accounts')}
                className='account-switcher-panel'
                style={{ maxHeight: '220px' }}
                key={isVirtual ? tabs_labels.demo.toLowerCase() : tabs_labels.real.toLowerCase()}
            >
                {modifiedAccountList
                    ?.filter(account => (isVirtual ? account.is_virtual : !account.is_virtual))
                    .map(account => (
=======
            {!isVirtual && modifiedCRAccountList?.length > 0 ? (
                <UIAccountSwitcher.AccountsPanel
                    isOpen
                    title={account_switcher_title_non_eu}
                    className='account-switcher-panel'
                    key={!isVirtual ? tabs_labels.demo.toLowerCase() : tabs_labels?.real.toLowerCase()}
                >
                    {modifiedCRAccountList.map(account => (
>>>>>>> 056d50b1
                        <span
                            className={clsx('account-switcher__item', {
                                'account-switcher__item--disabled': account.is_disabled,
                            })}
                            key={account.loginid}
                        >
                            <UIAccountSwitcher.AccountsItem
                                account={account}
                                onSelectAccount={() => {
                                    if (!account.is_disabled) switchAccount(account.loginid);
                                }}
                            />
                        </span>
                    ))}
                </UIAccountSwitcher.AccountsPanel>
            ) : (
                <NoEuAccounts isVirtual={isVirtual} tabs_labels={tabs_labels} />
            )}
            {!isVirtual && modifiedMFAccountList?.length > 0 && (
                <UIAccountSwitcher.AccountsPanel
                    isOpen
                    title={account_switcher_title_eu}
                    className='account-switcher-panel'
                    key={!isVirtual ? tabs_labels.demo.toLowerCase() : tabs_labels.real.toLowerCase()}
                >
                    {modifiedMFAccountList.map(account => (
                        <span
                            className={clsx('account-switcher__item', {
                                'account-switcher__item--disabled': account.is_disabled,
                            })}
                            key={account.loginid}
                        >
                            <UIAccountSwitcher.AccountsItem
                                account={account}
                                onSelectAccount={() => {
                                    if (!account.is_disabled) switchAccount(account.loginid);
                                }}
                            />
                        </span>
                    ))}
                </UIAccountSwitcher.AccountsPanel>
            )}
            <Divider color='var(--du-general-active)' height='2px' />
            <div className=''>
                <UIAccountSwitcher.TradersHubLink href={standalone_routes.traders_hub}>
                    {localize(`Looking for CFD accounts? Go to Trader's Hub`)}
                </UIAccountSwitcher.TradersHubLink>
                <Divider color='var(--du-general-active)' height='2px' />
                <div
                    className={classNames('account-switcher-footer__actions', {
                        'account-switcher-footer__actions--hide-manage-button': !show_manage_button,
                    })}
                >
                    {show_manage_button && (
                        <Button
                            id='manage-button'
                            className='manage-button'
                            onClick={() => location.replace(standalone_routes.traders_hub)}
                        >
                            <Localize i18n_default_text='Manage account' />
                        </Button>
                    )}
                    <UIAccountSwitcher.Footer>
                        <div
                            id='dt_logout_button'
                            className='deriv-account-switcher__logout'
                            onClick={async () => {
                                await oAuthLogout();
                            }}
                        >
                            <Text
                                color='prominent'
                                size='xs'
                                align='left'
                                className='deriv-account-switcher__logout-text'
                            >
                                {localize('Log out')}
                            </Text>
                            <LegacyLogout1pxIcon
                                iconSize='xs'
                                fill='var(--text-general)'
                                className='icon-general-fill-path'
                            />
                        </div>
                    </UIAccountSwitcher.Footer>
                </div>
            </div>
        </>
    );
};

const AccountSwitcher = observer(({ activeAccount }: TAccountSwitcher) => {
    const { accountList } = useApiBase();
    const { ui, run_panel, client } = useStore();
    const { account_switcher_disabled_message } = ui;
    const { is_stop_button_visible } = run_panel;

    const modifiedAccountList = useMemo(() => {
        return accountList?.map(account => {
            return {
                ...account,
                balance:
                    client.all_accounts_balance?.accounts?.[account?.loginid]?.balance?.toFixed(
                        getDecimalPlaces(account.currency)
                    ) ?? '0',
                currencyLabel: account?.is_virtual
                    ? tabs_labels.demo
                    : (client.website_status?.currencies_config?.[account?.currency]?.name ?? account?.currency),
                icon: (
                    <CurrencyIcon
                        currency={account?.currency?.toLowerCase()}
                        isVirtual={Boolean(account?.is_virtual)}
                    />
                ),
                isVirtual: Boolean(account?.is_virtual),
                isActive: account?.loginid === activeAccount?.loginid,
            };
        });
    }, [
        accountList,
        client.all_accounts_balance?.accounts,
        client.website_status?.currencies_config,
        activeAccount?.loginid,
    ]);
    const modifiedCRAccountList = useMemo(() => {
        return modifiedAccountList?.filter(account => account?.loginid?.includes('CR'));
    }, [modifiedAccountList]);

    const modifiedMFAccountList = useMemo(() => {
        return modifiedAccountList?.filter(account => account?.loginid?.includes('MF'));
    }, [modifiedAccountList]);

    const switchAccount = async (loginId: number) => {
        if (loginId.toString() === activeAccount?.loginid) return;
        const account_list = JSON.parse(localStorage.getItem('accountsList') ?? '{}');
        const token = account_list[loginId];
        if (!token) return;
        localStorage.setItem('authToken', token);
        localStorage.setItem('active_loginid', loginId.toString());
        await api_base?.init(true);
    };

    return (
        activeAccount && (
            <Popover
                className='run-panel__info'
                classNameBubble='run-panel__info--bubble'
                alignment='bottom'
                message={account_switcher_disabled_message}
                zIndex='5'
            >
                <UIAccountSwitcher
                    activeAccount={activeAccount}
                    isDisabled={is_stop_button_visible}
                    tabsLabels={tabs_labels}
                    modalContentStyle={{
                        content: {
                            top: '30%',
                            borderRadius: '10px',
                        },
                    }}
                >
                    <UIAccountSwitcher.Tab title={tabs_labels.real}>
                        <RenderAccountItems
                            modifiedAccountList={modifiedAccountList as TModifiedAccount[]}
                            modifiedCRAccountList={modifiedCRAccountList as TModifiedAccount[]}
                            modifiedMFAccountList={modifiedMFAccountList as TModifiedAccount[]}
                            switchAccount={switchAccount}
                            activeLoginId={activeAccount?.loginid}
                        />
                    </UIAccountSwitcher.Tab>
                    <UIAccountSwitcher.Tab title={tabs_labels.demo}>
                        <RenderAccountItems
                            modifiedAccountList={modifiedAccountList as TModifiedAccount[]}
                            switchAccount={switchAccount}
                            isVirtual
                            activeLoginId={activeAccount?.loginid}
                        />
                    </UIAccountSwitcher.Tab>
                </UIAccountSwitcher>
            </Popover>
        )
    );
});

export default AccountSwitcher;<|MERGE_RESOLUTION|>--- conflicted
+++ resolved
@@ -162,27 +162,15 @@
 
     return (
         <>
-<<<<<<< HEAD
-            <UIAccountSwitcher.AccountsPanel
-                isOpen
-                title={localize('Deriv accounts')}
-                className='account-switcher-panel'
-                style={{ maxHeight: '220px' }}
-                key={isVirtual ? tabs_labels.demo.toLowerCase() : tabs_labels.real.toLowerCase()}
-            >
-                {modifiedAccountList
-                    ?.filter(account => (isVirtual ? account.is_virtual : !account.is_virtual))
-                    .map(account => (
-=======
             {!isVirtual && modifiedCRAccountList?.length > 0 ? (
                 <UIAccountSwitcher.AccountsPanel
                     isOpen
                     title={account_switcher_title_non_eu}
                     className='account-switcher-panel'
+                    style={{ maxHeight: '220px' }}
                     key={!isVirtual ? tabs_labels.demo.toLowerCase() : tabs_labels?.real.toLowerCase()}
                 >
                     {modifiedCRAccountList.map(account => (
->>>>>>> 056d50b1
                         <span
                             className={clsx('account-switcher__item', {
                                 'account-switcher__item--disabled': account.is_disabled,
