import React, { useEffect } from 'react';
import { lazy, Suspense, useMemo } from 'react';
import { observer } from 'mobx-react-lite';
import { CurrencyIcon } from '@/components/currency/currency-icon';
<<<<<<< HEAD
import { addComma, getDecimalPlaces } from '@/components/shared';
=======
import RectangleSkeleton from '@/components/loader/rectangle-skeleton';
import { getDecimalPlaces, standalone_routes } from '@/components/shared';
>>>>>>> 1a6f2822
import Popover from '@/components/shared_ui/popover';
import { api_base } from '@/external/bot-skeleton';
import { useOauth2 } from '@/hooks/auth/useOauth2';
import { useApiBase } from '@/hooks/useApiBase';
import { useStore } from '@/hooks/useStore';
<<<<<<< HEAD
import { localize } from '@deriv-com/translations';
import { AccountSwitcher as UIAccountSwitcher, Loader } from '@deriv-com/ui';
import AccountSwitcherFooter from './common/account-swticher-footer';
import DemoAccounts from './common/demo-accounts';
import EuAccounts from './common/eu-accounts';
import NoEuAccounts from './common/no-eu-accounts';
import NonEUAccounts from './common/non-eu-accounts';
import { TAccountSwitcher, TAccountSwitcherProps, TModifiedAccount } from './common/types';
import { AccountSwitcherDivider } from './common/utils';
import { LOW_RISK_COUNTRIES } from './utils';
=======
import { waitForDomElement } from '@/utils/dom-observer';
import { LegacyDerivIcon, LegacyLogout1pxIcon } from '@deriv/quill-icons/Legacy';
import { Localize, localize } from '@deriv-com/translations';
import { AccountSwitcher as UIAccountSwitcher, Button, Divider, Loader, Text, useDevice } from '@deriv-com/ui';
>>>>>>> 1a6f2822
import './account-switcher.scss';

const AccountInfoWallets = lazy(() => import('./wallets/account-info-wallets'));

const tabs_labels = {
    demo: localize('Demo'),
    real: localize('Real'),
};

<<<<<<< HEAD
const RenderAccountItems = ({
    isVirtual,
    modifiedCRAccountList,
    modifiedMFAccountList,
    modifiedVRTCRAccountList,
    switchAccount,
    activeLoginId,
}: TAccountSwitcherProps) => {
    const { client } = useStore();
    const { loginid } = client;
    const { oAuthLogout } = useOauth2({ handleLogout: async () => client.logout() });
    const is_low_risk_country = LOW_RISK_COUNTRIES().includes(client.account_settings?.country_code ?? '');
=======
const no_account = {
    currency: ' ',
    currencyLabel: 'Options & Multipliers',
    is_virtual: 1,
    loginid: '',
    is_disabled: false,
    balance: '',
    icon: <LegacyDerivIcon width={24} height={24} />,
    isActive: false,
    isVirtual: true,
};

const NoEuAccounts = ({ isVirtual, tabs_labels }) => {
    return (
        <UIAccountSwitcher.AccountsPanel
            isOpen
            title={localize('Non-Eu Deriv Accounts')}
            className='account-switcher-panel'
            key={!isVirtual ? tabs_labels?.demo?.toLowerCase() : tabs_labels?.real?.toLowerCase()}
        >
            <div className='account-switcher-panel__no-eu-accounts'>
                <UIAccountSwitcher.AccountsItem account={no_account} onSelectAccount={() => {}} />
                <Button
                    id='add-button'
                    className='add-button'
                    onClick={() => location.replace(standalone_routes.traders_hub)}
                >
                    <Localize i18n_default_text='Add' />
                </Button>
            </div>
        </UIAccountSwitcher.AccountsPanel>
    );
};

const RenderAccountItems = observer(
    ({
        isVirtual,
        modifiedAccountList,
        modifiedCRAccountList,
        modifiedMFAccountList,
        switchAccount,
        activeLoginId,
    }: TAccountSwitcherProps) => {
        const { client } = useStore();

        const show_manage_button = client?.loginid?.includes('CR') || client?.loginid?.includes('MF');

        const account_switcher_title_non_eu =
            modifiedMFAccountList?.length === 0 ? localize('Deriv accounts') : localize('Non-Eu Deriv accounts');
        const account_switcher_title_eu = modifiedMFAccountList
            ? localize('Eu Deriv accounts')
            : localize('Deriv accounts');
        const { oAuthLogout } = useOauth2({ handleLogout: async () => client.logout(), client });

        useEffect(() => {
            // Update the max-height from the accordion content set from deriv-com/ui
            const parent_container = document.getElementsByClassName('account-switcher-panel')?.[0] as HTMLDivElement;
            if (!isVirtual && parent_container) {
                parent_container.style.maxHeight = '70vh';
                waitForDomElement('.deriv-accordion__content', parent_container)?.then((accordionElement: unknown) => {
                    const element = accordionElement as HTMLDivElement;
                    if (element) {
                        element.style.maxHeight = '70vh';
                    }
                });
            }
        }, [isVirtual]);

        if (isVirtual) {
            return (
                <>
                    <UIAccountSwitcher.AccountsPanel
                        isOpen
                        title={localize('Deriv accounts')}
                        className='account-switcher-panel'
                        key={tabs_labels.demo.toLowerCase()}
                    >
                        {modifiedAccountList
                            ?.filter(account => account.is_virtual)
                            .map(account => (
                                <span
                                    className={clsx('account-switcher__item', {
                                        'account-switcher__item--disabled': account.is_disabled,
                                    })}
                                    key={account.loginid}
                                >
                                    <UIAccountSwitcher.AccountsItem
                                        account={account}
                                        onSelectAccount={() => {
                                            if (!account.is_disabled) switchAccount(account.loginid);
                                        }}
                                        onResetBalance={
                                            isVirtual && activeLoginId === account.loginid
                                                ? () => {
                                                      api_base?.api?.send({
                                                          topup_virtual: 1,
                                                      });
                                                  }
                                                : undefined
                                        }
                                    />
                                </span>
                            ))}
                    </UIAccountSwitcher.AccountsPanel>
                    <Divider color='var(--du-general-active)' height='2px' />
                    <div className='account-switcher-footer'>
                        <UIAccountSwitcher.TradersHubLink href={standalone_routes.traders_hub}>
                            {localize(`Looking for CFD accounts? Go to Trader's Hub`)}
                        </UIAccountSwitcher.TradersHubLink>
                        <Divider color='var(--du-general-active)' height='2px' />
                        <UIAccountSwitcher.Footer>
                            {client.is_logging_out ? (
                                <div className='deriv-account-switcher__logout--loader'>
                                    <RectangleSkeleton width='120px' height='12px' />
                                </div>
                            ) : (
                                <div
                                    id='dt_logout_button'
                                    className='deriv-account-switcher__logout'
                                    onClick={oAuthLogout}
                                >
                                    <Text
                                        color='prominent'
                                        size='xs'
                                        align='left'
                                        className='deriv-account-switcher__logout-text'
                                    >
                                        {localize('Log out')}
                                    </Text>
                                    <LegacyLogout1pxIcon
                                        iconSize='xs'
                                        fill='var(--text-general)'
                                        className='icon-general-fill-path'
                                    />
                                </div>
                            )}
                        </UIAccountSwitcher.Footer>
                    </div>
                </>
            );
        }
>>>>>>> 1a6f2822

        return (
            <>
<<<<<<< HEAD
                <DemoAccounts
                    modifiedVRTCRAccountList={modifiedVRTCRAccountList}
                    switchAccount={switchAccount}
                    activeLoginId={activeLoginId}
                    isVirtual={isVirtual}
                    tabs_labels={tabs_labels}
                    oAuthLogout={oAuthLogout}
                />
            </>
        );
    }

    return (
        <>
            {!isVirtual && modifiedCRAccountList && modifiedCRAccountList?.length > 0 ? (
                <>
                    <NonEUAccounts
                        modifiedCRAccountList={modifiedCRAccountList}
                        modifiedMFAccountList={modifiedMFAccountList}
                        switchAccount={switchAccount}
                        isVirtual={isVirtual}
                        tabs_labels={tabs_labels}
                        is_low_risk_country={is_low_risk_country}
                    />
                    <AccountSwitcherDivider />
                </>
            ) : (
                <>
                    <NoEuAccounts
                        is_low_risk_country={is_low_risk_country}
                        isVirtual={!!isVirtual}
                        tabs_labels={tabs_labels}
                    />
                    <AccountSwitcherDivider />
                </>
            )}
            {!isVirtual && modifiedMFAccountList && modifiedMFAccountList?.length > 0 && (
                <>
                    <EuAccounts
                        modifiedMFAccountList={modifiedMFAccountList}
                        switchAccount={switchAccount}
                        tabs_labels={tabs_labels}
                        isVirtual={isVirtual}
                        is_low_risk_country={is_low_risk_country}
                    />
                    <AccountSwitcherDivider />
                </>
            )}
            <AccountSwitcherFooter oAuthLogout={oAuthLogout} loginid={loginid} />
        </>
    );
};
=======
                {!isVirtual && modifiedCRAccountList?.length > 0 ? (
                    <UIAccountSwitcher.AccountsPanel
                        isOpen
                        title={account_switcher_title_non_eu}
                        className='account-switcher-panel'
                        key={!isVirtual ? tabs_labels.demo.toLowerCase() : tabs_labels?.real.toLowerCase()}
                    >
                        {modifiedCRAccountList.map(account => (
                            <span
                                className={clsx('account-switcher__item', {
                                    'account-switcher__item--disabled': account.is_disabled,
                                })}
                                key={account.loginid}
                            >
                                <UIAccountSwitcher.AccountsItem
                                    account={account}
                                    onSelectAccount={() => {
                                        if (!account.is_disabled) switchAccount(account.loginid);
                                    }}
                                />
                            </span>
                        ))}
                    </UIAccountSwitcher.AccountsPanel>
                ) : (
                    <NoEuAccounts isVirtual={isVirtual} tabs_labels={tabs_labels} />
                )}
                {!isVirtual && modifiedMFAccountList?.length > 0 && (
                    <UIAccountSwitcher.AccountsPanel
                        isOpen
                        title={account_switcher_title_eu}
                        className='account-switcher-panel'
                        key={!isVirtual ? tabs_labels.demo.toLowerCase() : tabs_labels.real.toLowerCase()}
                    >
                        {modifiedMFAccountList.map(account => (
                            <span
                                className={clsx('account-switcher__item', {
                                    'account-switcher__item--disabled': account.is_disabled,
                                })}
                                key={account.loginid}
                            >
                                <UIAccountSwitcher.AccountsItem
                                    account={account}
                                    onSelectAccount={() => {
                                        if (!account.is_disabled) switchAccount(account.loginid);
                                    }}
                                />
                            </span>
                        ))}
                    </UIAccountSwitcher.AccountsPanel>
                )}
                <Divider color='var(--du-general-active)' height='2px' />
                <div className=''>
                    <UIAccountSwitcher.TradersHubLink href={standalone_routes.traders_hub}>
                        {localize(`Looking for CFD accounts? Go to Trader's Hub`)}
                    </UIAccountSwitcher.TradersHubLink>
                    <Divider color='var(--du-general-active)' height='2px' />
                    <div
                        className={classNames('account-switcher-footer__actions', {
                            'account-switcher-footer__actions--hide-manage-button': !show_manage_button,
                        })}
                    >
                        {show_manage_button && (
                            <Button
                                id='manage-button'
                                className='manage-button'
                                onClick={() => location.replace(standalone_routes.traders_hub)}
                            >
                                <Localize i18n_default_text='Manage account' />
                            </Button>
                        )}
                        <UIAccountSwitcher.Footer>
                            {client.is_logging_out ? (
                                <div className='deriv-account-switcher__logout--loader'>
                                    <RectangleSkeleton width='120px' height='12px' />
                                </div>
                            ) : (
                                <div
                                    id='dt_logout_button'
                                    className='deriv-account-switcher__logout'
                                    onClick={async () => {
                                        await oAuthLogout();
                                    }}
                                >
                                    <Text
                                        color='prominent'
                                        size='xs'
                                        align='left'
                                        className='deriv-account-switcher__logout-text'
                                    >
                                        {localize('Log out')}
                                    </Text>
                                    <LegacyLogout1pxIcon
                                        iconSize='xs'
                                        fill='var(--text-general)'
                                        className='icon-general-fill-path'
                                    />
                                </div>
                            )}
                        </UIAccountSwitcher.Footer>
                    </div>
                </div>
            </>
        );
    }
);
>>>>>>> 1a6f2822

const AccountSwitcher = observer(({ activeAccount }: TAccountSwitcher) => {
    const { isDesktop } = useDevice();
    const { accountList } = useApiBase();
    const { ui, run_panel, client } = useStore();
    const { accounts } = client;
    const { toggleAccountsDialog, is_accounts_switcher_on, account_switcher_disabled_message } = ui;
    const { is_stop_button_visible } = run_panel;
    const has_wallet = Object.keys(accounts).some(id => accounts[id].account_category === 'wallet');

    const modifiedAccountList = useMemo(() => {
        return accountList?.map(account => {
            return {
                ...account,
                balance: addComma(
                    client.all_accounts_balance?.accounts?.[account?.loginid]?.balance?.toFixed(
                        getDecimalPlaces(account.currency)
                    ) ?? '0'
                ),
                currencyLabel: account?.is_virtual
                    ? tabs_labels.demo
                    : (client.website_status?.currencies_config?.[account?.currency]?.name ?? account?.currency),
                icon: (
                    <CurrencyIcon
                        currency={account?.currency?.toLowerCase()}
                        isVirtual={Boolean(account?.is_virtual)}
                    />
                ),
                isVirtual: Boolean(account?.is_virtual),
                isActive: account?.loginid === activeAccount?.loginid,
            };
        });
    }, [
        accountList,
        client.all_accounts_balance?.accounts,
        client.website_status?.currencies_config,
        activeAccount?.loginid,
    ]);
    const modifiedCRAccountList = useMemo(() => {
        return modifiedAccountList?.filter(account => account?.loginid?.includes('CR')) ?? [];
    }, [modifiedAccountList]);

    const modifiedMFAccountList = useMemo(() => {
        return modifiedAccountList?.filter(account => account?.loginid?.includes('MF')) ?? [];
    }, [modifiedAccountList]);

    const modifiedVRTCRAccountList = useMemo(() => {
        return modifiedAccountList?.filter(account => account?.loginid?.includes('VRT')) ?? [];
    }, [modifiedAccountList]);

    const switchAccount = async (loginId: number) => {
        if (loginId.toString() === activeAccount?.loginid) return;
        const account_list = JSON.parse(localStorage.getItem('accountsList') ?? '{}');
        const token = account_list[loginId];
        if (!token) return;
        localStorage.setItem('authToken', token);
        localStorage.setItem('active_loginid', loginId.toString());
        await api_base?.init(true);
    };

    return (
        activeAccount &&
        (has_wallet ? (
            <Suspense fallback={<Loader />}>
                <AccountInfoWallets is_dialog_on={is_accounts_switcher_on} toggleDialog={toggleAccountsDialog} />
            </Suspense>
        ) : (
            <Popover
                className='run-panel__info'
                classNameBubble='run-panel__info--bubble'
                alignment='bottom'
                message={account_switcher_disabled_message}
                zIndex='5'
            >
                <UIAccountSwitcher
                    activeAccount={activeAccount}
                    isDisabled={is_stop_button_visible}
                    tabsLabels={tabs_labels}
                    modalContentStyle={{
                        content: {
                            top: isDesktop ? '30%' : '50%',
                            borderRadius: '10px',
                        },
                    }}
                >
                    <UIAccountSwitcher.Tab title={tabs_labels.real}>
                        <RenderAccountItems
                            modifiedCRAccountList={modifiedCRAccountList as TModifiedAccount[]}
                            modifiedMFAccountList={modifiedMFAccountList as TModifiedAccount[]}
                            switchAccount={switchAccount}
                            activeLoginId={activeAccount?.loginid}
                        />
                    </UIAccountSwitcher.Tab>
                    <UIAccountSwitcher.Tab title={tabs_labels.demo}>
                        <RenderAccountItems
                            modifiedVRTCRAccountList={modifiedVRTCRAccountList as TModifiedAccount[]}
                            switchAccount={switchAccount}
                            isVirtual
                            activeLoginId={activeAccount?.loginid}
                        />
                    </UIAccountSwitcher.Tab>
                </UIAccountSwitcher>
            </Popover>
        ))
    );
});

export default AccountSwitcher;<|MERGE_RESOLUTION|>--- conflicted
+++ resolved
@@ -2,34 +2,19 @@
 import { lazy, Suspense, useMemo } from 'react';
 import { observer } from 'mobx-react-lite';
 import { CurrencyIcon } from '@/components/currency/currency-icon';
-<<<<<<< HEAD
 import { addComma, getDecimalPlaces } from '@/components/shared';
-=======
-import RectangleSkeleton from '@/components/loader/rectangle-skeleton';
-import { getDecimalPlaces, standalone_routes } from '@/components/shared';
->>>>>>> 1a6f2822
 import Popover from '@/components/shared_ui/popover';
 import { api_base } from '@/external/bot-skeleton';
 import { useOauth2 } from '@/hooks/auth/useOauth2';
 import { useApiBase } from '@/hooks/useApiBase';
 import { useStore } from '@/hooks/useStore';
-<<<<<<< HEAD
+import { waitForDomElement } from '@/utils/dom-observer';
 import { localize } from '@deriv-com/translations';
-import { AccountSwitcher as UIAccountSwitcher, Loader } from '@deriv-com/ui';
-import AccountSwitcherFooter from './common/account-swticher-footer';
+import { AccountSwitcher as UIAccountSwitcher, Loader, useDevice } from '@deriv-com/ui';
 import DemoAccounts from './common/demo-accounts';
-import EuAccounts from './common/eu-accounts';
-import NoEuAccounts from './common/no-eu-accounts';
-import NonEUAccounts from './common/non-eu-accounts';
+import RealAccounts from './common/real-accounts';
 import { TAccountSwitcher, TAccountSwitcherProps, TModifiedAccount } from './common/types';
-import { AccountSwitcherDivider } from './common/utils';
 import { LOW_RISK_COUNTRIES } from './utils';
-=======
-import { waitForDomElement } from '@/utils/dom-observer';
-import { LegacyDerivIcon, LegacyLogout1pxIcon } from '@deriv/quill-icons/Legacy';
-import { Localize, localize } from '@deriv-com/translations';
-import { AccountSwitcher as UIAccountSwitcher, Button, Divider, Loader, Text, useDevice } from '@deriv-com/ui';
->>>>>>> 1a6f2822
 import './account-switcher.scss';
 
 const AccountInfoWallets = lazy(() => import('./wallets/account-info-wallets'));
@@ -39,7 +24,6 @@
     real: localize('Real'),
 };
 
-<<<<<<< HEAD
 const RenderAccountItems = ({
     isVirtual,
     modifiedCRAccountList,
@@ -49,315 +33,54 @@
     activeLoginId,
 }: TAccountSwitcherProps) => {
     const { client } = useStore();
-    const { loginid } = client;
-    const { oAuthLogout } = useOauth2({ handleLogout: async () => client.logout() });
+    const { oAuthLogout } = useOauth2({ handleLogout: async () => client.logout(), client });
     const is_low_risk_country = LOW_RISK_COUNTRIES().includes(client.account_settings?.country_code ?? '');
-=======
-const no_account = {
-    currency: ' ',
-    currencyLabel: 'Options & Multipliers',
-    is_virtual: 1,
-    loginid: '',
-    is_disabled: false,
-    balance: '',
-    icon: <LegacyDerivIcon width={24} height={24} />,
-    isActive: false,
-    isVirtual: true,
-};
+    const is_virtual = !!isVirtual;
 
-const NoEuAccounts = ({ isVirtual, tabs_labels }) => {
-    return (
-        <UIAccountSwitcher.AccountsPanel
-            isOpen
-            title={localize('Non-Eu Deriv Accounts')}
-            className='account-switcher-panel'
-            key={!isVirtual ? tabs_labels?.demo?.toLowerCase() : tabs_labels?.real?.toLowerCase()}
-        >
-            <div className='account-switcher-panel__no-eu-accounts'>
-                <UIAccountSwitcher.AccountsItem account={no_account} onSelectAccount={() => {}} />
-                <Button
-                    id='add-button'
-                    className='add-button'
-                    onClick={() => location.replace(standalone_routes.traders_hub)}
-                >
-                    <Localize i18n_default_text='Add' />
-                </Button>
-            </div>
-        </UIAccountSwitcher.AccountsPanel>
-    );
-};
+    useEffect(() => {
+        // Update the max-height from the accordion content set from deriv-com/ui
+        const parent_container = document.getElementsByClassName('account-switcher-panel')?.[0] as HTMLDivElement;
+        if (!isVirtual && parent_container) {
+            parent_container.style.maxHeight = '70vh';
+            waitForDomElement('.deriv-accordion__content', parent_container)?.then((accordionElement: unknown) => {
+                const element = accordionElement as HTMLDivElement;
+                if (element) {
+                    element.style.maxHeight = '70vh';
+                }
+            });
+        }
+    }, [isVirtual]);
 
-const RenderAccountItems = observer(
-    ({
-        isVirtual,
-        modifiedAccountList,
-        modifiedCRAccountList,
-        modifiedMFAccountList,
-        switchAccount,
-        activeLoginId,
-    }: TAccountSwitcherProps) => {
-        const { client } = useStore();
-
-        const show_manage_button = client?.loginid?.includes('CR') || client?.loginid?.includes('MF');
-
-        const account_switcher_title_non_eu =
-            modifiedMFAccountList?.length === 0 ? localize('Deriv accounts') : localize('Non-Eu Deriv accounts');
-        const account_switcher_title_eu = modifiedMFAccountList
-            ? localize('Eu Deriv accounts')
-            : localize('Deriv accounts');
-        const { oAuthLogout } = useOauth2({ handleLogout: async () => client.logout(), client });
-
-        useEffect(() => {
-            // Update the max-height from the accordion content set from deriv-com/ui
-            const parent_container = document.getElementsByClassName('account-switcher-panel')?.[0] as HTMLDivElement;
-            if (!isVirtual && parent_container) {
-                parent_container.style.maxHeight = '70vh';
-                waitForDomElement('.deriv-accordion__content', parent_container)?.then((accordionElement: unknown) => {
-                    const element = accordionElement as HTMLDivElement;
-                    if (element) {
-                        element.style.maxHeight = '70vh';
-                    }
-                });
-            }
-        }, [isVirtual]);
-
-        if (isVirtual) {
-            return (
-                <>
-                    <UIAccountSwitcher.AccountsPanel
-                        isOpen
-                        title={localize('Deriv accounts')}
-                        className='account-switcher-panel'
-                        key={tabs_labels.demo.toLowerCase()}
-                    >
-                        {modifiedAccountList
-                            ?.filter(account => account.is_virtual)
-                            .map(account => (
-                                <span
-                                    className={clsx('account-switcher__item', {
-                                        'account-switcher__item--disabled': account.is_disabled,
-                                    })}
-                                    key={account.loginid}
-                                >
-                                    <UIAccountSwitcher.AccountsItem
-                                        account={account}
-                                        onSelectAccount={() => {
-                                            if (!account.is_disabled) switchAccount(account.loginid);
-                                        }}
-                                        onResetBalance={
-                                            isVirtual && activeLoginId === account.loginid
-                                                ? () => {
-                                                      api_base?.api?.send({
-                                                          topup_virtual: 1,
-                                                      });
-                                                  }
-                                                : undefined
-                                        }
-                                    />
-                                </span>
-                            ))}
-                    </UIAccountSwitcher.AccountsPanel>
-                    <Divider color='var(--du-general-active)' height='2px' />
-                    <div className='account-switcher-footer'>
-                        <UIAccountSwitcher.TradersHubLink href={standalone_routes.traders_hub}>
-                            {localize(`Looking for CFD accounts? Go to Trader's Hub`)}
-                        </UIAccountSwitcher.TradersHubLink>
-                        <Divider color='var(--du-general-active)' height='2px' />
-                        <UIAccountSwitcher.Footer>
-                            {client.is_logging_out ? (
-                                <div className='deriv-account-switcher__logout--loader'>
-                                    <RectangleSkeleton width='120px' height='12px' />
-                                </div>
-                            ) : (
-                                <div
-                                    id='dt_logout_button'
-                                    className='deriv-account-switcher__logout'
-                                    onClick={oAuthLogout}
-                                >
-                                    <Text
-                                        color='prominent'
-                                        size='xs'
-                                        align='left'
-                                        className='deriv-account-switcher__logout-text'
-                                    >
-                                        {localize('Log out')}
-                                    </Text>
-                                    <LegacyLogout1pxIcon
-                                        iconSize='xs'
-                                        fill='var(--text-general)'
-                                        className='icon-general-fill-path'
-                                    />
-                                </div>
-                            )}
-                        </UIAccountSwitcher.Footer>
-                    </div>
-                </>
-            );
-        }
->>>>>>> 1a6f2822
-
+    if (is_virtual) {
         return (
             <>
-<<<<<<< HEAD
                 <DemoAccounts
                     modifiedVRTCRAccountList={modifiedVRTCRAccountList}
                     switchAccount={switchAccount}
                     activeLoginId={activeLoginId}
-                    isVirtual={isVirtual}
+                    isVirtual={is_virtual}
                     tabs_labels={tabs_labels}
                     oAuthLogout={oAuthLogout}
+                    is_logging_out={client.is_logging_out}
                 />
             </>
         );
-    }
-
-    return (
-        <>
-            {!isVirtual && modifiedCRAccountList && modifiedCRAccountList?.length > 0 ? (
-                <>
-                    <NonEUAccounts
-                        modifiedCRAccountList={modifiedCRAccountList}
-                        modifiedMFAccountList={modifiedMFAccountList}
-                        switchAccount={switchAccount}
-                        isVirtual={isVirtual}
-                        tabs_labels={tabs_labels}
-                        is_low_risk_country={is_low_risk_country}
-                    />
-                    <AccountSwitcherDivider />
-                </>
-            ) : (
-                <>
-                    <NoEuAccounts
-                        is_low_risk_country={is_low_risk_country}
-                        isVirtual={!!isVirtual}
-                        tabs_labels={tabs_labels}
-                    />
-                    <AccountSwitcherDivider />
-                </>
-            )}
-            {!isVirtual && modifiedMFAccountList && modifiedMFAccountList?.length > 0 && (
-                <>
-                    <EuAccounts
-                        modifiedMFAccountList={modifiedMFAccountList}
-                        switchAccount={switchAccount}
-                        tabs_labels={tabs_labels}
-                        isVirtual={isVirtual}
-                        is_low_risk_country={is_low_risk_country}
-                    />
-                    <AccountSwitcherDivider />
-                </>
-            )}
-            <AccountSwitcherFooter oAuthLogout={oAuthLogout} loginid={loginid} />
-        </>
-    );
-};
-=======
-                {!isVirtual && modifiedCRAccountList?.length > 0 ? (
-                    <UIAccountSwitcher.AccountsPanel
-                        isOpen
-                        title={account_switcher_title_non_eu}
-                        className='account-switcher-panel'
-                        key={!isVirtual ? tabs_labels.demo.toLowerCase() : tabs_labels?.real.toLowerCase()}
-                    >
-                        {modifiedCRAccountList.map(account => (
-                            <span
-                                className={clsx('account-switcher__item', {
-                                    'account-switcher__item--disabled': account.is_disabled,
-                                })}
-                                key={account.loginid}
-                            >
-                                <UIAccountSwitcher.AccountsItem
-                                    account={account}
-                                    onSelectAccount={() => {
-                                        if (!account.is_disabled) switchAccount(account.loginid);
-                                    }}
-                                />
-                            </span>
-                        ))}
-                    </UIAccountSwitcher.AccountsPanel>
-                ) : (
-                    <NoEuAccounts isVirtual={isVirtual} tabs_labels={tabs_labels} />
-                )}
-                {!isVirtual && modifiedMFAccountList?.length > 0 && (
-                    <UIAccountSwitcher.AccountsPanel
-                        isOpen
-                        title={account_switcher_title_eu}
-                        className='account-switcher-panel'
-                        key={!isVirtual ? tabs_labels.demo.toLowerCase() : tabs_labels.real.toLowerCase()}
-                    >
-                        {modifiedMFAccountList.map(account => (
-                            <span
-                                className={clsx('account-switcher__item', {
-                                    'account-switcher__item--disabled': account.is_disabled,
-                                })}
-                                key={account.loginid}
-                            >
-                                <UIAccountSwitcher.AccountsItem
-                                    account={account}
-                                    onSelectAccount={() => {
-                                        if (!account.is_disabled) switchAccount(account.loginid);
-                                    }}
-                                />
-                            </span>
-                        ))}
-                    </UIAccountSwitcher.AccountsPanel>
-                )}
-                <Divider color='var(--du-general-active)' height='2px' />
-                <div className=''>
-                    <UIAccountSwitcher.TradersHubLink href={standalone_routes.traders_hub}>
-                        {localize(`Looking for CFD accounts? Go to Trader's Hub`)}
-                    </UIAccountSwitcher.TradersHubLink>
-                    <Divider color='var(--du-general-active)' height='2px' />
-                    <div
-                        className={classNames('account-switcher-footer__actions', {
-                            'account-switcher-footer__actions--hide-manage-button': !show_manage_button,
-                        })}
-                    >
-                        {show_manage_button && (
-                            <Button
-                                id='manage-button'
-                                className='manage-button'
-                                onClick={() => location.replace(standalone_routes.traders_hub)}
-                            >
-                                <Localize i18n_default_text='Manage account' />
-                            </Button>
-                        )}
-                        <UIAccountSwitcher.Footer>
-                            {client.is_logging_out ? (
-                                <div className='deriv-account-switcher__logout--loader'>
-                                    <RectangleSkeleton width='120px' height='12px' />
-                                </div>
-                            ) : (
-                                <div
-                                    id='dt_logout_button'
-                                    className='deriv-account-switcher__logout'
-                                    onClick={async () => {
-                                        await oAuthLogout();
-                                    }}
-                                >
-                                    <Text
-                                        color='prominent'
-                                        size='xs'
-                                        align='left'
-                                        className='deriv-account-switcher__logout-text'
-                                    >
-                                        {localize('Log out')}
-                                    </Text>
-                                    <LegacyLogout1pxIcon
-                                        iconSize='xs'
-                                        fill='var(--text-general)'
-                                        className='icon-general-fill-path'
-                                    />
-                                </div>
-                            )}
-                        </UIAccountSwitcher.Footer>
-                    </div>
-                </div>
-            </>
+    } else {
+        return (
+            <RealAccounts
+                modifiedCRAccountList={modifiedCRAccountList as TModifiedAccount[]}
+                modifiedMFAccountList={modifiedMFAccountList as TModifiedAccount[]}
+                switchAccount={switchAccount}
+                isVirtual={is_virtual}
+                tabs_labels={tabs_labels}
+                is_low_risk_country={is_low_risk_country}
+                oAuthLogout={oAuthLogout}
+                loginid={activeLoginId}
+                is_logging_out={client.is_logging_out}
+            />
         );
     }
-);
->>>>>>> 1a6f2822
+};
 
 const AccountSwitcher = observer(({ activeAccount }: TAccountSwitcher) => {
     const { isDesktop } = useDevice();
