--- conflicted
+++ resolved
@@ -1,10 +1,5 @@
 import React from 'react';
-<<<<<<< HEAD
-=======
 import { lazy, Suspense, useMemo } from 'react';
-import classNames from 'classnames';
-import clsx from 'clsx';
->>>>>>> 736ee31b
 import { observer } from 'mobx-react-lite';
 import { CurrencyIcon } from '@/components/currency/currency-icon';
 import { addComma, getDecimalPlaces } from '@/components/shared';
@@ -13,9 +8,8 @@
 import { useOauth2 } from '@/hooks/auth/useOauth2';
 import { useApiBase } from '@/hooks/useApiBase';
 import { useStore } from '@/hooks/useStore';
-<<<<<<< HEAD
 import { localize } from '@deriv-com/translations';
-import { AccountSwitcher as UIAccountSwitcher, Divider } from '@deriv-com/ui';
+import { AccountSwitcher as UIAccountSwitcher, Divider, Loader } from '@deriv-com/ui';
 import AccountSwitcherFooter from './common/account-swticher-footer';
 import DemoAccounts from './common/demo-accounts';
 import EuAccounts from './common/eu-accounts';
@@ -23,38 +17,9 @@
 import NonEUAccounts from './common/non-eu-accounts';
 import { TAccountSwitcher, TAccountSwitcherProps, TModifiedAccount } from './common/types';
 import { LOW_RISK_COUNTRIES } from './utils';
-=======
-import { LegacyDerivIcon, LegacyLogout1pxIcon } from '@deriv/quill-icons/Legacy';
-import { Localize, localize } from '@deriv-com/translations';
-import { AccountSwitcher as UIAccountSwitcher, Button, Divider, Loader, Text } from '@deriv-com/ui';
 import './account-switcher.scss';
 
 const AccountInfoWallets = lazy(() => import('./wallets/account-info-wallets'));
-
-type TModifiedAccount = ReturnType<typeof useApiBase>['accountList'][number] & {
-    balance: string;
-    currencyLabel: string;
-    icon: React.ReactNode;
-    isVirtual: boolean;
-    isActive: boolean;
-    loginid: number;
-    currency: string;
-};
-type TAccountSwitcherProps = {
-    isVirtual?: boolean;
-    modifiedAccountList: TModifiedAccount[];
-    switchAccount: (loginId: number) => void;
-    modifiedCRAccountList?: TModifiedAccount[];
-    modifiedMFAccountList?: TModifiedAccount[];
-    activeLoginId?: string;
-};
-
-type TAccountSwitcher = {
-    activeAccount: ReturnType<typeof useActiveAccount>['data'];
-    is_dialog_on: boolean;
-    toggleDialog: () => void;
-};
->>>>>>> 736ee31b
 
 const tabs_labels = {
     demo: localize('Demo'),
