import { useMemo } from 'react';
import React from 'react';
import classNames from 'classnames';
import clsx from 'clsx';
import { observer } from 'mobx-react-lite';
import { CurrencyIcon } from '@/components/currency/currency-icon';
import { getDecimalPlaces, standalone_routes } from '@/components/shared';
import Popover from '@/components/shared_ui/popover';
import { api_base } from '@/external/bot-skeleton';
import useActiveAccount from '@/hooks/api/account/useActiveAccount';
import { useOauth2 } from '@/hooks/auth/useOauth2';
import { useApiBase } from '@/hooks/useApiBase';
import { useStore } from '@/hooks/useStore';
import { LegacyDerivIcon, LegacyLogout1pxIcon } from '@deriv/quill-icons/Legacy';
import { Localize, localize } from '@deriv-com/translations';
import { AccountSwitcher as UIAccountSwitcher, Button, Divider, Text } from '@deriv-com/ui';

type TModifiedAccount = ReturnType<typeof useApiBase>['accountList'][number] & {
    balance: string;
    currencyLabel: string;
    icon: React.ReactNode;
    isVirtual: boolean;
    isActive: boolean;
    loginid: number;
    currency: string;
};
type TAccountSwitcherProps = {
    isVirtual?: boolean;
    modifiedAccountList: TModifiedAccount[];
    switchAccount: (loginId: number) => void;
<<<<<<< HEAD
    modifiedCRAccountList?: TModifiedAccount[];
    modifiedMFAccountList?: TModifiedAccount[];
=======
    activeLoginId?: string;
>>>>>>> da610daa
};

type TAccountSwitcher = {
    activeAccount: ReturnType<typeof useActiveAccount>['data'];
};

const tabs_labels = {
    demo: localize('Demo'),
    real: localize('Real'),
};

const no_account = {
    currency: ' ',
    currencyLabel: 'Options & Multipliers',
    is_virtual: 1,
    loginid: '',
    is_disabled: false,
    balance: '',
    icon: <LegacyDerivIcon width={24} height={24} />,
    isActive: false,
    isVirtual: true,
};

const NoEuAccounts = ({ isVirtual, tabs_labels }) => {
    return (
        <UIAccountSwitcher.AccountsPanel
            isOpen
            title={localize('Non-Eu Deriv Accounts')}
            className='account-switcher-panel'
            key={!isVirtual ? tabs_labels?.demo?.toLowerCase() : tabs_labels?.real?.toLowerCase()}
        >
            <div className='account-switcher-panel__no-eu-accounts'>
                <UIAccountSwitcher.AccountsItem account={no_account} onSelectAccount={() => {}} />
                <Button
                    id='add-button'
                    className='add-button'
                    onClick={() => location.replace(standalone_routes.traders_hub)}
                >
                    <Localize i18n_default_text='Add' />
                </Button>
            </div>
        </UIAccountSwitcher.AccountsPanel>
    );
};

const RenderAccountItems = ({
    isVirtual,
    modifiedAccountList,
<<<<<<< HEAD
    modifiedCRAccountList,
    modifiedMFAccountList,
    switchAccount,
=======
    switchAccount,
    activeLoginId,
>>>>>>> da610daa
}: TAccountSwitcherProps) => {
    const { client } = useStore();

    const show_manage_button = client?.loginid?.includes('CR') || client?.loginid?.includes('MF');

    const account_switcher_title_non_eu =
        modifiedMFAccountList?.length === 0 ? localize('Deriv accounts') : localize('Non-Eu Deriv accounts');
    const account_switcher_title_eu = modifiedMFAccountList
        ? localize('Eu Deriv accounts')
        : localize('Deriv accounts');
    const { oAuthLogout } = useOauth2({ handleLogout: async () => client.logout() });

    if (isVirtual) {
        return (
            <>
                <UIAccountSwitcher.AccountsPanel
                    isOpen
                    title={localize('Deriv accounts')}
                    className='account-switcher-panel'
                    key={tabs_labels.demo.toLowerCase()}
                >
                    {modifiedAccountList
                        ?.filter(account => account.is_virtual)
                        .map(account => (
                            <span
                                className={clsx('account-switcher__item', {
                                    'account-switcher__item--disabled': account.is_disabled,
                                })}
                                key={account.loginid}
                            >
                                <UIAccountSwitcher.AccountsItem
                                    account={account}
                                    onSelectAccount={() => {
                                        if (!account.is_disabled) switchAccount(account.loginid);
                                    }}
                                />
                            </span>
                        ))}
                </UIAccountSwitcher.AccountsPanel>
                <Divider color='var(--du-general-active)' height='2px' />
                <div className='account-switcher-footer'>
                    <UIAccountSwitcher.TradersHubLink href={standalone_routes.traders_hub}>
                        {localize(`Looking for CFD accounts? Go to Trader's Hub`)}
                    </UIAccountSwitcher.TradersHubLink>
                    <Divider color='var(--du-general-active)' height='2px' />
                    <UIAccountSwitcher.Footer>
                        <></>
                        <div id='dt_logout_button' className='deriv-account-switcher__logout' onClick={oAuthLogout}>
                            <Text
                                color='prominent'
                                size='xs'
                                align='left'
                                className='deriv-account-switcher__logout-text'
                            >
                                {localize('Log out')}
                            </Text>
                            <LegacyLogout1pxIcon
                                iconSize='xs'
                                fill='var(--text-general)'
                                className='icon-general-fill-path'
                            />
                        </div>
                    </UIAccountSwitcher.Footer>
                </div>
            </>
        );
    }

    return (
        <>
            {!isVirtual && modifiedCRAccountList?.length > 0 ? (
                <UIAccountSwitcher.AccountsPanel
                    isOpen
                    title={account_switcher_title_non_eu}
                    className='account-switcher-panel'
                    key={!isVirtual ? tabs_labels.demo.toLowerCase() : tabs_labels?.real.toLowerCase()}
                >
                    {modifiedCRAccountList.map(account => (
                        <span
                            className={clsx('account-switcher__item', {
                                'account-switcher__item--disabled': account.is_disabled,
                            })}
                            key={account.loginid}
                        >
                            <UIAccountSwitcher.AccountsItem
                                account={account}
                                onSelectAccount={() => {
                                    if (!account.is_disabled) switchAccount(account.loginid);
                                }}
                                onResetBalance={
                                    isVirtual && activeLoginId === account.loginid
                                        ? () => {
                                              api_base?.api?.send({
                                                  topup_virtual: 1,
                                              });
                                          }
                                        : undefined
                                }
                            />
                        </span>
                    ))}
                </UIAccountSwitcher.AccountsPanel>
            ) : (
                <NoEuAccounts isVirtual={isVirtual} tabs_labels={tabs_labels} />
            )}
            {!isVirtual && modifiedMFAccountList?.length > 0 && (
                <UIAccountSwitcher.AccountsPanel
                    isOpen
                    title={account_switcher_title_eu}
                    className='account-switcher-panel'
                    key={!isVirtual ? tabs_labels.demo.toLowerCase() : tabs_labels.real.toLowerCase()}
                >
                    {modifiedMFAccountList.map(account => (
                        <span
                            className={clsx('account-switcher__item', {
                                'account-switcher__item--disabled': account.is_disabled,
                            })}
                            key={account.loginid}
                        >
                            <UIAccountSwitcher.AccountsItem
                                account={account}
                                onSelectAccount={() => {
                                    if (!account.is_disabled) switchAccount(account.loginid);
                                }}
                            />
                        </span>
                    ))}
                </UIAccountSwitcher.AccountsPanel>
            )}
            <Divider color='var(--du-general-active)' height='2px' />
            <div className=''>
                <UIAccountSwitcher.TradersHubLink href={standalone_routes.traders_hub}>
                    {localize(`Looking for CFD accounts? Go to Trader's Hub`)}
                </UIAccountSwitcher.TradersHubLink>
                <Divider color='var(--du-general-active)' height='2px' />
                <div
                    className={classNames('account-switcher-footer__actions', {
                        'account-switcher-footer__actions--hide-manage-button': !show_manage_button,
                    })}
                >
                    {show_manage_button && (
                        <Button
                            id='manage-button'
                            className='manage-button'
                            onClick={() => location.replace(standalone_routes.traders_hub)}
                        >
                            <Localize i18n_default_text='Manage account' />
                        </Button>
                    )}
                    <UIAccountSwitcher.Footer>
                        <div
                            id='dt_logout_button'
                            className='deriv-account-switcher__logout'
                            onClick={async () => {
                                await oAuthLogout();
                            }}
                        >
                            <Text
                                color='prominent'
                                size='xs'
                                align='left'
                                className='deriv-account-switcher__logout-text'
                            >
                                {localize('Log out')}
                            </Text>
                            <LegacyLogout1pxIcon
                                iconSize='xs'
                                fill='var(--text-general)'
                                className='icon-general-fill-path'
                            />
                        </div>
                    </UIAccountSwitcher.Footer>
                </div>
            </div>
        </>
    );
};

const AccountSwitcher = observer(({ activeAccount }: TAccountSwitcher) => {
    const { accountList } = useApiBase();
    const { ui, run_panel, client } = useStore();
    const { account_switcher_disabled_message } = ui;
    const { is_stop_button_visible } = run_panel;

    const modifiedAccountList = useMemo(() => {
        return accountList?.map(account => {
            return {
                ...account,
                balance:
                    client.all_accounts_balance?.accounts?.[account?.loginid]?.balance?.toFixed(
                        getDecimalPlaces(account.currency)
                    ) ?? '0',
                currencyLabel: account?.is_virtual
                    ? tabs_labels.demo
                    : (client.website_status?.currencies_config?.[account?.currency]?.name ?? account?.currency),
                icon: (
                    <CurrencyIcon
                        currency={account?.currency?.toLowerCase()}
                        isVirtual={Boolean(account?.is_virtual)}
                    />
                ),
                isVirtual: Boolean(account?.is_virtual),
                isActive: account?.loginid === activeAccount?.loginid,
            };
        });
    }, [
        accountList,
        client.all_accounts_balance?.accounts,
        client.website_status?.currencies_config,
        activeAccount?.loginid,
    ]);
    const modifiedCRAccountList = useMemo(() => {
        return modifiedAccountList?.filter(account => account?.loginid?.includes('CR'));
    }, [modifiedAccountList]);

    const modifiedMFAccountList = useMemo(() => {
        return modifiedAccountList?.filter(account => account?.loginid?.includes('MF'));
    }, [modifiedAccountList]);

    const switchAccount = async (loginId: number) => {
        if (loginId.toString() === activeAccount?.loginid) return;
        const account_list = JSON.parse(localStorage.getItem('accountsList') ?? '{}');
        const token = account_list[loginId];
        if (!token) return;
        localStorage.setItem('authToken', token);
        localStorage.setItem('active_loginid', loginId.toString());
        await api_base?.init(true);
    };

    return (
        activeAccount && (
            <Popover
                className='run-panel__info'
                classNameBubble='run-panel__info--bubble'
                alignment='bottom'
                message={account_switcher_disabled_message}
                zIndex='5'
            >
                <UIAccountSwitcher
                    activeAccount={activeAccount}
                    isDisabled={is_stop_button_visible}
                    tabsLabels={tabs_labels}
                >
                    <UIAccountSwitcher.Tab title={tabs_labels.real}>
                        <RenderAccountItems
                            modifiedAccountList={modifiedAccountList as TModifiedAccount[]}
                            modifiedCRAccountList={modifiedCRAccountList as TModifiedAccount[]}
                            modifiedMFAccountList={modifiedMFAccountList as TModifiedAccount[]}
                            switchAccount={switchAccount}
                            activeLoginId={activeAccount?.loginid}
                        />
                    </UIAccountSwitcher.Tab>
                    <UIAccountSwitcher.Tab title={tabs_labels.demo}>
                        <RenderAccountItems
                            modifiedAccountList={modifiedAccountList as TModifiedAccount[]}
                            switchAccount={switchAccount}
                            isVirtual
                            activeLoginId={activeAccount?.loginid}
                        />
                    </UIAccountSwitcher.Tab>
                </UIAccountSwitcher>
            </Popover>
        )
    );
});

export default AccountSwitcher;<|MERGE_RESOLUTION|>--- conflicted
+++ resolved
@@ -28,12 +28,9 @@
     isVirtual?: boolean;
     modifiedAccountList: TModifiedAccount[];
     switchAccount: (loginId: number) => void;
-<<<<<<< HEAD
     modifiedCRAccountList?: TModifiedAccount[];
     modifiedMFAccountList?: TModifiedAccount[];
-=======
     activeLoginId?: string;
->>>>>>> da610daa
 };
 
 type TAccountSwitcher = {
@@ -82,14 +79,10 @@
 const RenderAccountItems = ({
     isVirtual,
     modifiedAccountList,
-<<<<<<< HEAD
     modifiedCRAccountList,
     modifiedMFAccountList,
     switchAccount,
-=======
-    switchAccount,
     activeLoginId,
->>>>>>> da610daa
 }: TAccountSwitcherProps) => {
     const { client } = useStore();
 
@@ -125,6 +118,15 @@
                                     onSelectAccount={() => {
                                         if (!account.is_disabled) switchAccount(account.loginid);
                                     }}
+                                    onResetBalance={
+                                        isVirtual && activeLoginId === account.loginid
+                                            ? () => {
+                                                  api_base?.api?.send({
+                                                      topup_virtual: 1,
+                                                  });
+                                              }
+                                            : undefined
+                                    }
                                 />
                             </span>
                         ))}
@@ -179,15 +181,6 @@
                                 onSelectAccount={() => {
                                     if (!account.is_disabled) switchAccount(account.loginid);
                                 }}
-                                onResetBalance={
-                                    isVirtual && activeLoginId === account.loginid
-                                        ? () => {
-                                              api_base?.api?.send({
-                                                  topup_virtual: 1,
-                                              });
-                                          }
-                                        : undefined
-                                }
                             />
                         </span>
                     ))}
