import { useCallback, useEffect, useMemo, useRef } from 'react';
import React from 'react';
import clsx from 'clsx';
import { observer } from 'mobx-react-lite';
import { CurrencyIcon } from '@/components/currency/currency-icon';
import { getDecimalPlaces, standalone_routes } from '@/components/shared';
import Popover from '@/components/shared_ui/popover';
import { api_base } from '@/external/bot-skeleton';
import useActiveAccount from '@/hooks/api/account/useActiveAccount';
import { useApiBase } from '@/hooks/useApiBase';
import { useStore } from '@/hooks/useStore';
import { LegacyLogout1pxIcon } from '@deriv/quill-icons/Legacy';
import { localize } from '@deriv-com/translations';
import { AccountSwitcher as UIAccountSwitcher, Divider, Text } from '@deriv-com/ui';
import { checkSwitcherType } from './utils';

type TModifiedAccount = ReturnType<typeof useApiBase>['accountList'][number] & {
    balance: string;
    currencyLabel: string;
    icon: React.ReactNode;
    isVirtual: boolean;
    isActive: boolean;
    loginid: number;
    currency: string;
};

type TAccountSwitcherProps = {
    isVirtual?: boolean;
    modifiedAccountList: TModifiedAccount[];
    switchAccount: (loginId: number) => void;
};

type TAccountSwitcher = {
    activeAccount: ReturnType<typeof useActiveAccount>['data'];
};

const tabs_labels = {
    demo: localize('Demo'),
    real: localize('Real'),
};

interface AccountSwitcherData {
    renderCountryIsLowRiskAndHasNoRealAccount: boolean;
    renderCountryIsEuAndNoRealAccount: boolean;
    renderCountryIsNonEuAndNoRealAccount: boolean;
    renderCountryIsEuHasOnlyRealAccount: boolean;
    renderCountryIsNonEuHasOnlyRealAccount: boolean;
    renderCountryIsLowRiskAndHasRealAccount: boolean;
}

const RenderAccountItems = ({ isVirtual, modifiedAccountList, switchAccount }: TAccountSwitcherProps) => {
    const { client } = useStore();
    const { landing_companies } = client;

    const account_switcher_data = useRef<AccountSwitcherData | null>(null);

    const fetchAccountSwitcherData = useCallback(async () => {
        if (account_switcher_data.current || !client?.loginid || !modifiedAccountList) return;
        const account_data = {
            login_id: client.loginid,
            modifiedAccountList,
            landing_companies,
            is_virtual: isVirtual,
        };
        const account_info = await checkSwitcherType(account_data);
        account_switcher_data.current = account_info;
    }, [client, modifiedAccountList]);

    useEffect(() => {
        fetchAccountSwitcherData();
    }, []);

    return (
        <>
            <UIAccountSwitcher.AccountsPanel
                isOpen
                title={localize('Deriv accounts')}
                className='account-switcher-panel'
                key={isVirtual ? tabs_labels.demo.toLowerCase() : tabs_labels.real.toLowerCase()}
            >
                {modifiedAccountList
                    ?.filter(account => (isVirtual ? account.is_virtual : !account.is_virtual))
                    .map(account => (
                        <span
                            className={clsx('account-switcher__item', {
                                'account-switcher__item--disabled': account.is_disabled,
                            })}
                            key={account.loginid}
                        >
                            <UIAccountSwitcher.AccountsItem
                                account={account}
                                onSelectAccount={() => {
                                    if (!account.is_disabled) switchAccount(account.loginid);
                                }}
                            />
                        </span>
                    ))}
            </UIAccountSwitcher.AccountsPanel>

            <Divider color='var(--du-general-active)' height='2px' />

            <div className='account-switcher-footer'>
<<<<<<< HEAD
                {/* TODO: need to handle total assets */}
                {/* <UIAccountSwitcher.TotalAsset
                    title={localize('Total assets')}
                    description={localize('Total assets in your Deriv accounts.')}
                    value={`${activeAccount.balance} ${activeAccount.currency}`}
                /> */}
                <UIAccountSwitcher.TradersHubLink href={standalone_routes.traders_hub}>
=======
                <UIAccountSwitcher.TradersHubLink href='https://app.deriv.com'>
>>>>>>> 5e1d38b8
                    {localize(`Looking for CFD accounts? Go to Trader's Hub`)}
                </UIAccountSwitcher.TradersHubLink>
                <Divider color='var(--du-general-active)' height='2px' />

                <UIAccountSwitcher.Footer>
                    <div
                        id='dt_logout_button'
                        className='deriv-account-switcher__logout'
                        onClick={() => {
                            client.logout();
                        }}
                    >
                        <Text color='prominent' size='xs' align='left' className='deriv-account-switcher__logout-text'>
                            {localize('Log out')}
                        </Text>
                        <LegacyLogout1pxIcon
                            iconSize='xs'
                            fill='var(--text-general)'
                            className='icon-general-fill-path'
                        />
                    </div>
                </UIAccountSwitcher.Footer>
            </div>
        </>
    );
};

const AccountSwitcher = observer(({ activeAccount }: TAccountSwitcher) => {
    const { accountList } = useApiBase();
    const { ui, run_panel, client } = useStore();
    const { account_switcher_disabled_message } = ui;
    const { is_stop_button_visible } = run_panel;

    const modifiedAccountList = useMemo(() => {
        return accountList?.map(account => {
            return {
                ...account,
                balance:
                    client.all_accounts_balance?.accounts?.[account?.loginid]?.balance?.toFixed(
                        getDecimalPlaces(account.currency)
                    ) ?? '0',
                currencyLabel: account?.is_virtual
                    ? tabs_labels.demo
                    : (client.website_status?.currencies_config?.[account?.currency]?.name ?? account?.currency),
                icon: (
                    <CurrencyIcon
                        currency={account?.currency?.toLowerCase()}
                        isVirtual={Boolean(account?.is_virtual)}
                    />
                ),
                isVirtual: Boolean(account?.is_virtual),
                isActive: account?.loginid === activeAccount?.loginid,
            };
        });
    }, [
        accountList,
        client.all_accounts_balance?.accounts,
        client.website_status?.currencies_config,
        activeAccount?.loginid,
    ]);

    const switchAccount = async (loginId: number) => {
        const account_list = JSON.parse(localStorage.getItem('accountsList') ?? '{}');
        const token = account_list[loginId];
        if (!token) return;
        localStorage.setItem('authToken', token);
        localStorage.setItem('active_loginid', loginId.toString());
        await api_base?.init(true);
    };

    return (
        activeAccount && (
            <Popover
                className='run-panel__info'
                classNameBubble='run-panel__info--bubble'
                alignment='bottom'
                message={account_switcher_disabled_message}
                zIndex='5'
            >
                <UIAccountSwitcher
                    activeAccount={activeAccount}
                    isDisabled={is_stop_button_visible}
                    tabsLabels={tabs_labels}
                >
                    <UIAccountSwitcher.Tab title={tabs_labels.real}>
                        <RenderAccountItems
                            modifiedAccountList={modifiedAccountList as TModifiedAccount[]}
                            switchAccount={switchAccount}
                        />
                    </UIAccountSwitcher.Tab>
                    <UIAccountSwitcher.Tab title={tabs_labels.demo}>
                        <RenderAccountItems
                            modifiedAccountList={modifiedAccountList as TModifiedAccount[]}
                            switchAccount={switchAccount}
                            isVirtual
                        />
                    </UIAccountSwitcher.Tab>
                </UIAccountSwitcher>
            </Popover>
        )
    );
});

export default AccountSwitcher;<|MERGE_RESOLUTION|>--- conflicted
+++ resolved
@@ -100,17 +100,7 @@
             <Divider color='var(--du-general-active)' height='2px' />
 
             <div className='account-switcher-footer'>
-<<<<<<< HEAD
-                {/* TODO: need to handle total assets */}
-                {/* <UIAccountSwitcher.TotalAsset
-                    title={localize('Total assets')}
-                    description={localize('Total assets in your Deriv accounts.')}
-                    value={`${activeAccount.balance} ${activeAccount.currency}`}
-                /> */}
                 <UIAccountSwitcher.TradersHubLink href={standalone_routes.traders_hub}>
-=======
-                <UIAccountSwitcher.TradersHubLink href='https://app.deriv.com'>
->>>>>>> 5e1d38b8
                     {localize(`Looking for CFD accounts? Go to Trader's Hub`)}
                 </UIAccountSwitcher.TradersHubLink>
                 <Divider color='var(--du-general-active)' height='2px' />
